import { error } from 'console';
import { zeroAddress } from 'ethereumjs-util';
import { task } from 'hardhat/config';
import {
  loadPoolConfig,
  ConfigNames,
  getWethAddress,
  getTreasuryAddress,
} from '../../helpers/configuration';
import { ZERO_ADDRESS } from '../../helpers/constants';
import {
  getAaveProtocolDataProvider,
  getAddressById,
  getLendingPool,
  getPoolAddressesProvider,
  getPoolAddressesProviderRegistry,
  getLendingPoolCollateralManager,
  getLendingPoolCollateralManagerImpl,
  getPoolConfiguratorImpl,
  getPoolConfiguratorProxy,
  getLendingPoolImpl,
  getProxy,
  getWalletProvider,
  getWETHGateway,
} from '../../helpers/contracts-getters';
import { verifyContract, getParamPerNetwork } from '../../helpers/contracts-helpers';
import { notFalsyOrZeroAddress } from '../../helpers/misc-utils';
import { eContractid, eNetwork, ICommonConfiguration } from '../../helpers/types';

task('verify:general', 'Verify contracts at Etherscan')
  .addFlag('all', 'Verify all contracts at Etherscan')
  .addParam('pool', `Pool name to retrieve configuration, supported: ${Object.values(ConfigNames)}`)
  .setAction(async ({ all, pool }, localDRE) => {
    await localDRE.run('set-DRE');
    const network = localDRE.network.name as eNetwork;
    const poolConfig = loadPoolConfig(pool);
    const {
      ReserveAssets,
      ReservesConfig,
      ProviderRegistry,
      MarketId,
      LendingPoolCollateralManager,
<<<<<<< HEAD
      LendingPoolConfigurator,
      Pool,
=======
      PoolConfigurator,
      LendingPool,
>>>>>>> 8852c8f3
      WethGateway,
    } = poolConfig as ICommonConfiguration;
    const treasuryAddress = await getTreasuryAddress(poolConfig);

    const registryAddress = getParamPerNetwork(ProviderRegistry, network);
    const addressesProvider = await getPoolAddressesProvider();
    const addressesProviderRegistry = notFalsyOrZeroAddress(registryAddress)
<<<<<<< HEAD
      ? await getLendingPoolAddressesProviderRegistry(registryAddress)
      : await getLendingPoolAddressesProviderRegistry();
    const poolAddress = await addressesProvider.getLendingPool();
    const lendingPoolConfiguratorAddress = await addressesProvider.getLendingPoolConfigurator(); //getLendingPoolConfiguratorProxy();
    const lendingPoolCollateralManagerAddress = await addressesProvider.getLendingPoolCollateralManager();

    const poolProxy = await getProxy(poolAddress);
    const lendingPoolConfiguratorProxy = await getProxy(lendingPoolConfiguratorAddress);
=======
      ? await getPoolAddressesProviderRegistry(registryAddress)
      : await getPoolAddressesProviderRegistry();
    const lendingPoolAddress = await addressesProvider.getLendingPool();
    const poolConfiguratorAddress = await addressesProvider.getLendingPoolConfigurator(); //getPoolConfiguratorProxy();
    const lendingPoolCollateralManagerAddress = await addressesProvider.getLendingPoolCollateralManager();

    const lendingPoolProxy = await getProxy(lendingPoolAddress);
    const poolConfiguratorProxy = await getProxy(poolConfiguratorAddress);
>>>>>>> 8852c8f3
    const lendingPoolCollateralManagerProxy = await getProxy(lendingPoolCollateralManagerAddress);

    if (all) {
      const poolImplAddress = getParamPerNetwork(Pool, network);
      const poolImpl = notFalsyOrZeroAddress(poolImplAddress)
        ? await getLendingPoolImpl(poolImplAddress)
        : await getLendingPoolImpl();

      const poolConfiguratorImplAddress = getParamPerNetwork(
        PoolConfigurator,
        network
      );
      const poolConfiguratorImpl = notFalsyOrZeroAddress(poolConfiguratorImplAddress)
        ? await getPoolConfiguratorImpl(poolConfiguratorImplAddress)
        : await getPoolConfiguratorImpl();

      const lendingPoolCollateralManagerImplAddress = getParamPerNetwork(
        LendingPoolCollateralManager,
        network
      );
      const lendingPoolCollateralManagerImpl = notFalsyOrZeroAddress(
        lendingPoolCollateralManagerImplAddress
      )
        ? await getLendingPoolCollateralManagerImpl(lendingPoolCollateralManagerImplAddress)
        : await getLendingPoolCollateralManagerImpl();

      const dataProvider = await getAaveProtocolDataProvider();
      const walletProvider = await getWalletProvider();

      const wethGatewayAddress = getParamPerNetwork(WethGateway, network);
      const wethGateway = notFalsyOrZeroAddress(wethGatewayAddress)
        ? await getWETHGateway(wethGatewayAddress)
        : await getWETHGateway();

      // Address Provider
      console.log('\n- Verifying address provider...\n');
      await verifyContract(eContractid.PoolAddressesProvider, addressesProvider, [MarketId]);

      // Address Provider Registry
      console.log('\n- Verifying address provider registry...\n');
      await verifyContract(
        eContractid.PoolAddressesProviderRegistry,
        addressesProviderRegistry,
        []
      );

      // Lending Pool implementation
      console.log('\n- Verifying Pool Implementation...\n');
      await verifyContract(eContractid.Pool, poolImpl, []);

      // Lending Pool Configurator implementation
<<<<<<< HEAD
      console.log('\n- Verifying Pool Configurator Implementation...\n');
      await verifyContract(eContractid.LendingPoolConfigurator, lendingPoolConfiguratorImpl, []);
=======
      console.log('\n- Verifying LendingPool Configurator Implementation...\n');
      await verifyContract(eContractid.PoolConfigurator, poolConfiguratorImpl, []);
>>>>>>> 8852c8f3

      // Lending Pool Collateral Manager implementation
      console.log('\n- Verifying Pool Collateral Manager Implementation...\n');
      await verifyContract(
        eContractid.LendingPoolCollateralManager,
        lendingPoolCollateralManagerImpl,
        []
      );

      // Test helpers
      console.log('\n- Verifying  Aave  Provider Helpers...\n');
      await verifyContract(eContractid.AaveProtocolDataProvider, dataProvider, [
        addressesProvider.address,
      ]);

      // Wallet balance provider
      console.log('\n- Verifying  Wallet Balance Provider...\n');
      await verifyContract(eContractid.WalletBalanceProvider, walletProvider, []);

      // WETHGateway
      console.log('\n- Verifying  WETHGateway...\n');
      await verifyContract(eContractid.WETHGateway, wethGateway, [
        await getWethAddress(poolConfig),
      ]);
    }
    // Lending Pool proxy
    console.log('\n- Verifying  Lending Pool Proxy...\n');
    await verifyContract(eContractid.InitializableAdminUpgradeabilityProxy, poolProxy, [
      addressesProvider.address,
    ]);

    // Pool Conf proxy
    console.log('\n- Verifying  Lending Pool Configurator Proxy...\n');
    await verifyContract(
      eContractid.InitializableAdminUpgradeabilityProxy,
      poolConfiguratorProxy,
      [addressesProvider.address]
    );

    // Proxy collateral manager
    console.log('\n- Verifying  Lending Pool Collateral Manager Proxy...\n');
    await verifyContract(
      eContractid.InitializableAdminUpgradeabilityProxy,
      lendingPoolCollateralManagerProxy,
      []
    );

    console.log('Finished verifications.');
  });<|MERGE_RESOLUTION|>--- conflicted
+++ resolved
@@ -40,13 +40,8 @@
       ProviderRegistry,
       MarketId,
       LendingPoolCollateralManager,
-<<<<<<< HEAD
-      LendingPoolConfigurator,
+      PoolConfigurator,
       Pool,
-=======
-      PoolConfigurator,
-      LendingPool,
->>>>>>> 8852c8f3
       WethGateway,
     } = poolConfig as ICommonConfiguration;
     const treasuryAddress = await getTreasuryAddress(poolConfig);
@@ -54,25 +49,14 @@
     const registryAddress = getParamPerNetwork(ProviderRegistry, network);
     const addressesProvider = await getPoolAddressesProvider();
     const addressesProviderRegistry = notFalsyOrZeroAddress(registryAddress)
-<<<<<<< HEAD
-      ? await getLendingPoolAddressesProviderRegistry(registryAddress)
-      : await getLendingPoolAddressesProviderRegistry();
+      ? await getPoolAddressesProviderRegistry(registryAddress)
+      : await getPoolAddressesProviderRegistry();
     const poolAddress = await addressesProvider.getLendingPool();
-    const lendingPoolConfiguratorAddress = await addressesProvider.getLendingPoolConfigurator(); //getLendingPoolConfiguratorProxy();
+    const poolConfiguratorAddress = await addressesProvider.getLendingPoolConfigurator(); //getPoolConfiguratorProxy();
     const lendingPoolCollateralManagerAddress = await addressesProvider.getLendingPoolCollateralManager();
 
     const poolProxy = await getProxy(poolAddress);
-    const lendingPoolConfiguratorProxy = await getProxy(lendingPoolConfiguratorAddress);
-=======
-      ? await getPoolAddressesProviderRegistry(registryAddress)
-      : await getPoolAddressesProviderRegistry();
-    const lendingPoolAddress = await addressesProvider.getLendingPool();
-    const poolConfiguratorAddress = await addressesProvider.getLendingPoolConfigurator(); //getPoolConfiguratorProxy();
-    const lendingPoolCollateralManagerAddress = await addressesProvider.getLendingPoolCollateralManager();
-
-    const lendingPoolProxy = await getProxy(lendingPoolAddress);
     const poolConfiguratorProxy = await getProxy(poolConfiguratorAddress);
->>>>>>> 8852c8f3
     const lendingPoolCollateralManagerProxy = await getProxy(lendingPoolCollateralManagerAddress);
 
     if (all) {
@@ -124,13 +108,8 @@
       await verifyContract(eContractid.Pool, poolImpl, []);
 
       // Lending Pool Configurator implementation
-<<<<<<< HEAD
       console.log('\n- Verifying Pool Configurator Implementation...\n');
-      await verifyContract(eContractid.LendingPoolConfigurator, lendingPoolConfiguratorImpl, []);
-=======
-      console.log('\n- Verifying LendingPool Configurator Implementation...\n');
       await verifyContract(eContractid.PoolConfigurator, poolConfiguratorImpl, []);
->>>>>>> 8852c8f3
 
       // Lending Pool Collateral Manager implementation
       console.log('\n- Verifying Pool Collateral Manager Implementation...\n');

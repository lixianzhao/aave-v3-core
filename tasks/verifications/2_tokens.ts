import { task } from 'hardhat/config';
import {
  loadPoolConfig,
  ConfigNames,
  getWethAddress,
  getTreasuryAddress,
} from '../../helpers/configuration';
import { ZERO_ADDRESS } from '../../helpers/constants';
import {
  getAddressById,
  getAToken,
  getFirstSigner,
  getInterestRateStrategy,
  getPoolAddressesProvider,
  getProxy,
  getStableDebtToken,
  getVariableDebtToken,
} from '../../helpers/contracts-getters';
import { getParamPerNetwork, verifyContract } from '../../helpers/contracts-helpers';
import { eContractid, eNetwork, ICommonConfiguration, IReserveParams } from '../../helpers/types';
<<<<<<< HEAD
import { LendingPoolConfiguratorFactory, PoolFactory } from '../../types';
=======
import { PoolConfiguratorFactory, LendingPoolFactory } from '../../types';
>>>>>>> 8852c8f3

task('verify:tokens', 'Deploy oracles for dev enviroment')
  .addParam('pool', `Pool name to retrieve configuration, supported: ${Object.values(ConfigNames)}`)
  .setAction(async ({ verify, all, pool }, localDRE) => {
    await localDRE.run('set-DRE');
    const network = localDRE.network.name as eNetwork;
    const poolConfig = loadPoolConfig(pool);
    const { ReserveAssets, ReservesConfig } = poolConfig as ICommonConfiguration;
    const treasuryAddress = await getTreasuryAddress(poolConfig);

<<<<<<< HEAD
    const addressesProvider = await getLendingPoolAddressesProvider();
    const poolProxy = PoolFactory.connect(
=======
    const addressesProvider = await getPoolAddressesProvider();
    const lendingPoolProxy = LendingPoolFactory.connect(
>>>>>>> 8852c8f3
      await addressesProvider.getLendingPool(),
      await getFirstSigner()
    );

    const poolConfigurator = PoolConfiguratorFactory.connect(
      await addressesProvider.getLendingPoolConfigurator(),
      await getFirstSigner()
    );

    const configs = Object.entries(ReservesConfig) as [string, IReserveParams][];
    for (const entry of Object.entries(getParamPerNetwork(ReserveAssets, network))) {
      const [token, tokenAddress] = entry;
      console.log(`- Verifying ${token} token related contracts`);
      const {
        stableDebtTokenAddress,
        variableDebtTokenAddress,
        aTokenAddress,
        interestRateStrategyAddress,
      } = await poolProxy.getReserveData(tokenAddress);

      const tokenConfig = configs.find(([symbol]) => symbol === token);
      if (!tokenConfig) {
        throw `ReservesConfig not found for ${token} token`;
      }

      const {
        optimalUtilizationRate,
        baseVariableBorrowRate,
        variableRateSlope1,
        variableRateSlope2,
        stableRateSlope1,
        stableRateSlope2,
      } = tokenConfig[1].strategy;

      console.log;
      // Proxy Stable Debt
      console.log(`\n- Verifying Stable Debt Token proxy...\n`);
      await verifyContract(
        eContractid.InitializableAdminUpgradeabilityProxy,
        await getProxy(stableDebtTokenAddress),
        [poolConfigurator.address]
      );

      // Proxy Variable Debt
      console.log(`\n- Verifying  Debt Token proxy...\n`);
      await verifyContract(
        eContractid.InitializableAdminUpgradeabilityProxy,
        await getProxy(variableDebtTokenAddress),
        [poolConfigurator.address]
      );

      // Proxy aToken
      console.log('\n- Verifying aToken proxy...\n');
      await verifyContract(
        eContractid.InitializableAdminUpgradeabilityProxy,
        await getProxy(aTokenAddress),
        [poolConfigurator.address]
      );

      // Strategy Rate
      console.log(`\n- Verifying Strategy rate...\n`);
      await verifyContract(
        eContractid.DefaultReserveInterestRateStrategy,
        await getInterestRateStrategy(interestRateStrategyAddress),
        [
          addressesProvider.address,
          optimalUtilizationRate,
          baseVariableBorrowRate,
          variableRateSlope1,
          variableRateSlope2,
          stableRateSlope1,
          stableRateSlope2,
        ]
      );

      const stableDebt = await getAddressById(`stableDebt${token}`);
      const variableDebt = await getAddressById(`variableDebt${token}`);
      const aToken = await getAddressById(`a${token}`);

      if (aToken) {
        console.log('\n- Verifying aToken...\n');
        await verifyContract(eContractid.AToken, await getAToken(aToken), [
          poolProxy.address,
          tokenAddress,
          treasuryAddress,
          `Aave interest bearing ${token}`,
          `a${token}`,
          ZERO_ADDRESS,
        ]);
      } else {
        console.error(`Skipping aToken verify for ${token}. Missing address at JSON DB.`);
      }
      if (stableDebt) {
        console.log('\n- Verifying StableDebtToken...\n');
        await verifyContract(eContractid.StableDebtToken, await getStableDebtToken(stableDebt), [
          poolProxy.address,
          tokenAddress,
          `Aave stable debt bearing ${token}`,
          `stableDebt${token}`,
          ZERO_ADDRESS,
        ]);
      } else {
        console.error(`Skipping stable debt verify for ${token}. Missing address at JSON DB.`);
      }
      if (variableDebt) {
        console.log('\n- Verifying VariableDebtToken...\n');
        await verifyContract(
          eContractid.VariableDebtToken,
          await getVariableDebtToken(variableDebt),
          [
            poolProxy.address,
            tokenAddress,
            `Aave variable debt bearing ${token}`,
            `variableDebt${token}`,
            ZERO_ADDRESS,
          ]
        );
      } else {
        console.error(`Skipping variable debt verify for ${token}. Missing address at JSON DB.`);
      }
    }
  });<|MERGE_RESOLUTION|>--- conflicted
+++ resolved
@@ -18,11 +18,7 @@
 } from '../../helpers/contracts-getters';
 import { getParamPerNetwork, verifyContract } from '../../helpers/contracts-helpers';
 import { eContractid, eNetwork, ICommonConfiguration, IReserveParams } from '../../helpers/types';
-<<<<<<< HEAD
-import { LendingPoolConfiguratorFactory, PoolFactory } from '../../types';
-=======
 import { PoolConfiguratorFactory, LendingPoolFactory } from '../../types';
->>>>>>> 8852c8f3
 
 task('verify:tokens', 'Deploy oracles for dev enviroment')
   .addParam('pool', `Pool name to retrieve configuration, supported: ${Object.values(ConfigNames)}`)
@@ -33,13 +29,8 @@
     const { ReserveAssets, ReservesConfig } = poolConfig as ICommonConfiguration;
     const treasuryAddress = await getTreasuryAddress(poolConfig);
 
-<<<<<<< HEAD
-    const addressesProvider = await getLendingPoolAddressesProvider();
+    const addressesProvider = await getPoolAddressesProvider();
     const poolProxy = PoolFactory.connect(
-=======
-    const addressesProvider = await getPoolAddressesProvider();
-    const lendingPoolProxy = LendingPoolFactory.connect(
->>>>>>> 8852c8f3
       await addressesProvider.getLendingPool(),
       await getFirstSigner()
     );

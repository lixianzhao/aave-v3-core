--- conflicted
+++ resolved
@@ -8,26 +8,6 @@
     "noImplicitAny": false,
     "resolveJsonModule": true
   },
-<<<<<<< HEAD
-  "include": [
-    "./scripts",
-    "./test",
-    "./tasks",
-    "./helpers",
-    "test-suites/test-aave/upgradeability.spec.ts",
-    "test-suites/test-aave/variable-debt-token.spec.ts",
-    "test-suites/test-aave/weth-gateway.spec.ts",
-    "test-suites/test-aave/bridge-logic.spec.ts"
-  ],
-=======
   "include": ["./scripts", "./test-suites", "./tasks", "./helpers"],
->>>>>>> ba5b592d
-  "files": [
-    "./hardhat.config.ts",
-    "./modules/tenderly/tenderly.d.ts",
-    "node_modules/hardhat-typechain/src/type-extensions.ts",
-    "node_modules/@nomiclabs/hardhat-waffle/src/type-extensions.ts",
-    "node_modules/@nomiclabs/hardhat-etherscan/src/type-extensions.ts",
-    "node_modules/hardhat-gas-reporter/src/type-extensions.ts",
-  ]
+  "files": ["./hardhat.config.ts"]
 }
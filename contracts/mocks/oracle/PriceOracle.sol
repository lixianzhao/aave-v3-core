--- conflicted
+++ resolved
@@ -4,16 +4,10 @@
 import {IPriceOracle} from '../../interfaces/IPriceOracle.sol';
 
 contract PriceOracle is IPriceOracle {
-<<<<<<< HEAD
+  // Map of asset prices (asset => price)
   mapping(address => uint256) internal prices;
 
   uint256 internal ethPriceUsd;
-=======
-  // Map of asset prices (asset => price)
-  mapping(address => uint256) prices;
-
-  uint256 ethPriceUsd;
->>>>>>> 9afa771e
 
   event AssetPriceUpdated(address asset, uint256 price, uint256 timestamp);
   event EthPriceUpdated(uint256 price, uint256 timestamp);

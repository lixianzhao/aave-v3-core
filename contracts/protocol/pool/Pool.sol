--- conflicted
+++ resolved
@@ -93,15 +93,9 @@
    * @param provider The address of the PoolAddressesProvider
    **/
   function initialize(IPoolAddressesProvider provider) external initializer {
-<<<<<<< HEAD
     require(provider == ADDRESSES_PROVIDER, Errors.INCORRECT_ADDRESSES_PROVIDER);
-    _maxStableRateBorrowSizePercent = 2500;
-    _flashLoanPremiumTotal = 9;
-=======
-    require(provider == ADDRESSES_PROVIDER, Errors.PC_INVALID_CONFIGURATION);
     _maxStableRateBorrowSizePercent = 0.25e4;
     _flashLoanPremiumTotal = 0.0009e4;
->>>>>>> 73073b47
     _flashLoanPremiumToProtocol = 0;
   }
 

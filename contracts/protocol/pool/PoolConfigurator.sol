--- conflicted
+++ resolved
@@ -287,10 +287,6 @@
     emit LiquidationProtocolFeeChanged(asset, fee);
   }
 
-  /// @inheritdoc IPoolConfigurator
-<<<<<<< HEAD
-  function setUnbackedMintCap(address asset, uint256 unbackedMintCap)
-=======
   function setEModeCategory(
     uint8 categoryId,
     uint16 ltv,
@@ -308,23 +304,10 @@
 
   /// @inheritdoc IPoolConfigurator
   function setAssetEModeCategory(address asset, uint8 categoryId)
->>>>>>> 8a041be8
     external
     override
     onlyRiskOrPoolAdmins
   {
-<<<<<<< HEAD
-    DataTypes.ReserveConfigurationMap memory currentConfig = _pool.getConfiguration(asset);
-
-    currentConfig.setUnbackedMintCap(unbackedMintCap);
-
-    _pool.setConfiguration(asset, currentConfig.data);
-
-    emit UnbackedMintCapChanged(asset, unbackedMintCap);
-  }
-
-  ///@inheritdoc IPoolConfigurator
-=======
     DataTypes.EModeCategory memory categoryData = _pool.getEModeCategoryData(categoryId);
 
     require(categoryData.liquidationThreshold > 0, Errors.VL_INCONSISTENT_EMODE_CATEGORY);
@@ -344,7 +327,21 @@
   }
 
   /// @inheritdoc IPoolConfigurator
->>>>>>> 8a041be8
+  function setUnbackedMintCap(address asset, uint256 unbackedMintCap)
+    external
+    override
+    onlyRiskOrPoolAdmins
+  {
+    DataTypes.ReserveConfigurationMap memory currentConfig = _pool.getConfiguration(asset);
+
+    currentConfig.setUnbackedMintCap(unbackedMintCap);
+
+    _pool.setConfiguration(asset, currentConfig.data);
+
+    emit UnbackedMintCapChanged(asset, unbackedMintCap);
+  }
+
+  /// @inheritdoc IPoolConfigurator
   function setReserveInterestRateStrategyAddress(address asset, address rateStrategyAddress)
     external
     override

--- conflicted
+++ resolved
@@ -288,76 +288,6 @@
   }
 
   /// @inheritdoc IPoolConfigurator
-  function setAssetEModeCategory(address asset, uint8 category)
-    external
-    override
-    onlyRiskOrPoolAdmins
-  {
-    DataTypes.EModeCategory memory categoryData = _pool.getEModeCategoryData(category);
-
-    require(categoryData.liquidationThreshold > 0, Errors.VL_INCONSISTENT_EMODE_CATEGORY);
-
-    DataTypes.ReserveConfigurationMap memory currentConfig = _pool.getConfiguration(asset);
-
-    require(
-      categoryData.liquidationThreshold > currentConfig.getLiquidationThreshold(),
-      Errors.VL_INCONSISTENT_EMODE_CATEGORY
-    );
-
-    currentConfig.setEModeCategory(category);
-
-    _pool.setConfiguration(asset, currentConfig.data);
-
-    emit EModeAssetCategoryChanged(asset, category);
-  }
-
-  ///@inheritdoc IPoolConfigurator
-  function setReserveInterestRateStrategyAddress(address asset, address rateStrategyAddress)
-    external
-    override
-    onlyRiskOrPoolAdmins
-  {
-    _pool.setReserveInterestRateStrategyAddress(asset, rateStrategyAddress);
-    emit ReserveInterestRateStrategyChanged(asset, rateStrategyAddress);
-  }
-
-  /// @inheritdoc IPoolConfigurator
-  function setPoolPause(bool paused) external override onlyEmergencyAdmin {
-    address[] memory reserves = _pool.getReservesList();
-
-    for (uint256 i = 0; i < reserves.length; i++) {
-      if (reserves[i] != address(0)) {
-        setReservePause(reserves[i], paused);
-      }
-    }
-  }
-
-  /// @inheritdoc IPoolConfigurator
-<<<<<<< HEAD
-  function registerRiskAdmin(address admin) external override onlyPoolAdmin {
-    _riskAdmins[admin] = true;
-    emit RiskAdminRegistered(admin);
-  }
-
-  /// @inheritdoc IPoolConfigurator
-  function unregisterRiskAdmin(address admin) external override onlyPoolAdmin {
-    _riskAdmins[admin] = false;
-    emit RiskAdminUnregistered(admin);
-  }
-
-  /// @inheritdoc IPoolConfigurator
-  function authorizeFlashBorrower(address flashBorrower) external override onlyPoolAdmin {
-    _pool.updateFlashBorrowerAuthorization(flashBorrower, true);
-    emit FlashBorrowerAuthorized(flashBorrower);
-  }
-
-  /// @inheritdoc IPoolConfigurator
-  function unauthorizeFlashBorrower(address flashBorrower) external override onlyPoolAdmin {
-    _pool.updateFlashBorrowerAuthorization(flashBorrower, false);
-    emit FlashBorrowerUnauthorized(flashBorrower);
-  }
-
-  /// @inheritdoc IPoolConfigurator
   function setEModeCategory(
     uint8 categoryId,
     uint16 ltv,
@@ -374,13 +304,51 @@
   }
 
   /// @inheritdoc IPoolConfigurator
-  function isRiskAdmin(address admin) external view override onlyPoolAdmin returns (bool) {
-    return _riskAdmins[admin];
-  }
-
-  /// @inheritdoc IPoolConfigurator
-=======
->>>>>>> c03271bf
+  function setAssetEModeCategory(address asset, uint8 category)
+    external
+    override
+    onlyRiskOrPoolAdmins
+  {
+    DataTypes.EModeCategory memory categoryData = _pool.getEModeCategoryData(category);
+
+    require(categoryData.liquidationThreshold > 0, Errors.VL_INCONSISTENT_EMODE_CATEGORY);
+
+    DataTypes.ReserveConfigurationMap memory currentConfig = _pool.getConfiguration(asset);
+
+    require(
+      categoryData.liquidationThreshold > currentConfig.getLiquidationThreshold(),
+      Errors.VL_INCONSISTENT_EMODE_CATEGORY
+    );
+
+    currentConfig.setEModeCategory(category);
+
+    _pool.setConfiguration(asset, currentConfig.data);
+
+    emit EModeAssetCategoryChanged(asset, category);
+  }
+
+  ///@inheritdoc IPoolConfigurator
+  function setReserveInterestRateStrategyAddress(address asset, address rateStrategyAddress)
+    external
+    override
+    onlyRiskOrPoolAdmins
+  {
+    _pool.setReserveInterestRateStrategyAddress(asset, rateStrategyAddress);
+    emit ReserveInterestRateStrategyChanged(asset, rateStrategyAddress);
+  }
+
+  /// @inheritdoc IPoolConfigurator
+  function setPoolPause(bool paused) external override onlyEmergencyAdmin {
+    address[] memory reserves = _pool.getReservesList();
+
+    for (uint256 i = 0; i < reserves.length; i++) {
+      if (reserves[i] != address(0)) {
+        setReservePause(reserves[i], paused);
+      }
+    }
+  }
+
+  /// @inheritdoc IPoolConfigurator
   function updateFlashloanPremiumTotal(uint256 flashloanPremiumTotal)
     external
     override

// SPDX-License-Identifier: agpl-3.0
pragma solidity 0.8.10;

import {UserConfiguration} from '../libraries/configuration/UserConfiguration.sol';
import {ReserveConfiguration} from '../libraries/configuration/ReserveConfiguration.sol';
import {ReserveLogic} from '../libraries/logic/ReserveLogic.sol';
import {IPoolAddressesProvider} from '../../interfaces/IPoolAddressesProvider.sol';
import {DataTypes} from '../libraries/types/DataTypes.sol';

/**
 * @title PoolStorage
 * @author Aave
 * @notice Contract used as storage of the Pool contract.
 * @dev It defines the storage layout of the Pool contract.
 */
contract PoolStorage {
  using ReserveLogic for DataTypes.ReserveData;
  using ReserveConfiguration for DataTypes.ReserveConfigurationMap;
  using UserConfiguration for DataTypes.UserConfigurationMap;

  mapping(address => DataTypes.ReserveData) internal _reserves;
  mapping(address => DataTypes.UserConfigurationMap) internal _usersConfig;

  // the list of the available reserves, structured as a mapping for gas savings reasons
  mapping(uint256 => address) internal _reservesList;
<<<<<<< HEAD

  uint256 internal _reservesCount;

  uint256 internal _maxStableRateBorrowSizePercent;

  uint256 internal _flashLoanPremiumTotal;

  uint256 internal _flashLoanPremiumToProtocol;
=======
  mapping(uint8 => DataTypes.EModeCategory) _eModeCategories;
  mapping(address => uint8) _usersEModeCategory;
  uint256 internal _maxNumberOfReserves;
  uint256 internal _bridgeProtocolFee;
  uint128 internal _flashLoanPremiumTotal;
  uint128 internal _flashLoanPremiumToProtocol;

  uint64 internal _maxStableRateBorrowSizePercent;
  uint16 internal _reservesCount;
>>>>>>> ac2c3aee



}<|MERGE_RESOLUTION|>--- conflicted
+++ resolved
@@ -23,27 +23,13 @@
 
   // the list of the available reserves, structured as a mapping for gas savings reasons
   mapping(uint256 => address) internal _reservesList;
-<<<<<<< HEAD
-
-  uint256 internal _reservesCount;
-
-  uint256 internal _maxStableRateBorrowSizePercent;
-
-  uint256 internal _flashLoanPremiumTotal;
-
-  uint256 internal _flashLoanPremiumToProtocol;
-=======
   mapping(uint8 => DataTypes.EModeCategory) _eModeCategories;
   mapping(address => uint8) _usersEModeCategory;
-  uint256 internal _maxNumberOfReserves;
+
   uint256 internal _bridgeProtocolFee;
   uint128 internal _flashLoanPremiumTotal;
   uint128 internal _flashLoanPremiumToProtocol;
 
   uint64 internal _maxStableRateBorrowSizePercent;
   uint16 internal _reservesCount;
->>>>>>> ac2c3aee
-
-
-
 }
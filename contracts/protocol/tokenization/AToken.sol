// SPDX-License-Identifier: agpl-3.0
pragma solidity 0.8.10;

import {IERC20} from '../../dependencies/openzeppelin/contracts/IERC20.sol';
import {SafeERC20} from '../../dependencies/openzeppelin/contracts/SafeERC20.sol';
import {VersionedInitializable} from '../libraries/aave-upgradeability/VersionedInitializable.sol';
import {Errors} from '../libraries/helpers/Errors.sol';
import {Helpers} from '../libraries/helpers/Helpers.sol';
import {WadRayMath} from '../libraries/math/WadRayMath.sol';
import {IPool} from '../../interfaces/IPool.sol';
import {IAToken} from '../../interfaces/IAToken.sol';
import {IAaveIncentivesController} from '../../interfaces/IAaveIncentivesController.sol';
import {IScaledBalanceToken} from '../../interfaces/IScaledBalanceToken.sol';
import {IInitializableAToken} from '../../interfaces/IInitializableAToken.sol';
import {IncentivizedERC20} from './IncentivizedERC20.sol';

/**
 * @title Aave ERC20 AToken
 * @author Aave
 * @notice Implementation of the interest bearing token for the Aave protocol
 */
contract AToken is VersionedInitializable, IncentivizedERC20, IAToken {
  using WadRayMath for uint256;
  using SafeERC20 for IERC20;

  bytes public constant EIP712_REVISION = bytes('1');
  bytes32 internal constant EIP712_DOMAIN =
    keccak256('EIP712Domain(string name,string version,uint256 chainId,address verifyingContract)');
  bytes32 public constant PERMIT_TYPEHASH =
    keccak256('Permit(address owner,address spender,uint256 value,uint256 nonce,uint256 deadline)');

  uint256 public constant ATOKEN_REVISION = 0x1;

  /// @dev owner => next valid nonce to submit with permit()
  mapping(address => uint256) public _nonces;

  bytes32 public DOMAIN_SEPARATOR;

  IPool internal immutable _pool;
  address internal _treasury;
  address internal _underlyingAsset;

  modifier onlyPool() {
    require(_msgSender() == address(_pool), Errors.CT_CALLER_MUST_BE_POOL);
    _;
  }

  /// @inheritdoc VersionedInitializable
  function getRevision() internal pure virtual override returns (uint256) {
    return ATOKEN_REVISION;
  }

  constructor(IPool pool)
    IncentivizedERC20(pool.getAddressesProvider(), 'ATOKEN_IMPL', 'ATOKEN_IMPL', 0)
  {
    _pool = pool;
  }

  /// @inheritdoc IInitializableAToken
  function initialize(
    address treasury,
    address underlyingAsset,
    IAaveIncentivesController incentivesController,
    uint8 aTokenDecimals,
    string calldata aTokenName,
    string calldata aTokenSymbol,
    bytes calldata params
  ) external override initializer {
    uint256 chainId = block.chainid;

    DOMAIN_SEPARATOR = keccak256(
      abi.encode(
        EIP712_DOMAIN,
        keccak256(bytes(aTokenName)),
        keccak256(EIP712_REVISION),
        chainId,
        address(this)
      )
    );

    _setName(aTokenName);
    _setSymbol(aTokenSymbol);
    _setDecimals(aTokenDecimals);

    _treasury = treasury;
    _underlyingAsset = underlyingAsset;
    _incentivesController = incentivesController;

    emit Initialized(
      underlyingAsset,
      address(_pool),
      treasury,
      address(incentivesController),
      aTokenDecimals,
      aTokenName,
      aTokenSymbol,
      params
    );
  }

  /// @inheritdoc IAToken
  function burn(
    address user,
    address receiverOfUnderlying,
    uint256 amount,
    uint256 index
  ) external override onlyPool {
    uint256 amountScaled = amount.rayDiv(index);
    require(amountScaled != 0, Errors.CT_INVALID_BURN_AMOUNT);

    uint256 scaledBalance = super.balanceOf(user);
    uint256 balanceIncrease = scaledBalance.rayMul(index) -
      scaledBalance.rayMul(_userState[user].additionalData);

    _userState[user].additionalData = Helpers.castUint128(index);

    _burn(user, Helpers.castUint128(amountScaled));

    if (receiverOfUnderlying != address(this)) {
      IERC20(_underlyingAsset).safeTransfer(receiverOfUnderlying, amount);
    }

    if (balanceIncrease > amount) {
      uint256 netAmount = balanceIncrease - amount;
      emit Transfer(address(0), user, netAmount);
      emit Mint(user, netAmount, balanceIncrease, index);
    } else {
      uint256 netAmount = amount - balanceIncrease;
      emit Transfer(user, address(0), netAmount);
      emit Burn(user, receiverOfUnderlying, netAmount, balanceIncrease, index);
    }
  }

  /// @inheritdoc IAToken
  function mint(
    address user,
    uint256 amount,
    uint256 index
  ) public override onlyPool returns (bool) {
    uint256 amountScaled = amount.rayDiv(index);
    require(amountScaled != 0, Errors.CT_INVALID_MINT_AMOUNT);

    uint256 scaledBalance = super.balanceOf(user);
    uint256 balanceIncrease = scaledBalance.rayMul(index) -
      scaledBalance.rayMul(_userState[user].additionalData);

    _userState[user].additionalData = Helpers.castUint128(index);

    _mint(user, Helpers.castUint128(amountScaled));

    uint256 amountToMint = amount + balanceIncrease;
    emit Transfer(address(0), user, amountToMint);
    emit Mint(user, amountToMint, balanceIncrease, index);

    return scaledBalance == 0;
  }

  /// @inheritdoc IAToken
  function mintToTreasury(uint256 amount, uint256 index) external override onlyPool {
    if (amount == 0) {
      return;
    }
<<<<<<< HEAD

    address treasury = _treasury;

    // Compared to the normal mint, we don't check for rounding errors.
    // The amount to mint can easily be very small since it is a fraction of the interest ccrued.
    // In that case, the treasury will experience a (very small) loss, but it
    // wont cause potentially valid transactions to fail.
    _mint(treasury, Helpers.castUint128(amount.rayDiv(index)));

    emit Transfer(address(0), treasury, amount);
    emit Mint(treasury, amount, 0, index);
=======
    mint(_treasury, amount, index);
>>>>>>> cd69c668
  }

  /// @inheritdoc IAToken
  function transferOnLiquidation(
    address from,
    address to,
    uint256 value
  ) external override onlyPool {
    // Being a normal transfer, the Transfer() and BalanceTransfer() are emitted
    // so no need to emit a specific event here
    _transfer(from, to, value, false);

    emit Transfer(from, to, value);
  }

  /// @inheritdoc IncentivizedERC20
  function balanceOf(address user)
    public
    view
    override(IncentivizedERC20, IERC20)
    returns (uint256)
  {
    return super.balanceOf(user).rayMul(_pool.getReserveNormalizedIncome(_underlyingAsset));
  }

  /// @inheritdoc IScaledBalanceToken
  function scaledBalanceOf(address user) external view override returns (uint256) {
    return super.balanceOf(user);
  }

  /// @inheritdoc IScaledBalanceToken
  function getScaledUserBalanceAndSupply(address user)
    external
    view
    override
    returns (uint256, uint256)
  {
    return (super.balanceOf(user), super.totalSupply());
  }

  /// @inheritdoc IncentivizedERC20
  function totalSupply() public view override(IncentivizedERC20, IERC20) returns (uint256) {
    uint256 currentSupplyScaled = super.totalSupply();

    if (currentSupplyScaled == 0) {
      return 0;
    }

    return currentSupplyScaled.rayMul(_pool.getReserveNormalizedIncome(_underlyingAsset));
  }

  /// @inheritdoc IScaledBalanceToken
  function scaledTotalSupply() public view virtual override returns (uint256) {
    return super.totalSupply();
  }

  /// @inheritdoc IScaledBalanceToken
  function getPreviousIndex(address user) external view virtual override returns (uint256) {
    return _userState[user].additionalData;
  }

  /**
   * @notice Returns the address of the Aave treasury, receiving the fees on this aToken
   * @return Address of the Aave treasury
   **/
  function RESERVE_TREASURY_ADDRESS() external view override returns (address) {
    return _treasury;
  }

  /// @inheritdoc IAToken
  function UNDERLYING_ASSET_ADDRESS() external view override returns (address) {
    return _underlyingAsset;
  }

  /**
   * @notice Returns the address of the pool where this aToken is used
   * @return Address of the pool
   **/
  function POOL() external view returns (IPool) {
    return _pool;
  }

  /// @inheritdoc IAToken
  function transferUnderlyingTo(address target, uint256 amount) external override onlyPool {
    IERC20(_underlyingAsset).safeTransfer(target, amount);
  }

  /// @inheritdoc IAToken
  function handleRepayment(address user, uint256 amount) external override onlyPool {}

  /// @inheritdoc IAToken
  function permit(
    address owner,
    address spender,
    uint256 value,
    uint256 deadline,
    uint8 v,
    bytes32 r,
    bytes32 s
  ) external override {
    require(owner != address(0), 'INVALID_OWNER');
    //solium-disable-next-line
    require(block.timestamp <= deadline, 'INVALID_EXPIRATION');
    uint256 currentValidNonce = _nonces[owner];
    bytes32 digest = keccak256(
      abi.encodePacked(
        '\x19\x01',
        DOMAIN_SEPARATOR,
        keccak256(abi.encode(PERMIT_TYPEHASH, owner, spender, value, currentValidNonce, deadline))
      )
    );
    require(owner == ecrecover(digest, v, r, s), 'INVALID_SIGNATURE');
    _nonces[owner] = currentValidNonce + 1;
    _approve(owner, spender, value);
  }

  /**
   * @notice Transfers the aTokens between two users. Validates the transfer
   * (ie checks for valid HF after the transfer) if required
   * @param from The source address
   * @param to The destination address
   * @param amount The amount getting transferred
   * @param validate True if the transfer needs to be validated, false otherwise
   **/
  function _transfer(
    address from,
    address to,
    uint256 amount,
    bool validate
  ) internal {
    address underlyingAsset = _underlyingAsset;

    uint256 index = _pool.getReserveNormalizedIncome(underlyingAsset);

    uint256 fromBalanceBefore = super.balanceOf(from).rayMul(index);
    uint256 toBalanceBefore = super.balanceOf(to).rayMul(index);

    super._transfer(from, to, Helpers.castUint128(amount.rayDiv(index)));

    if (validate) {
      _pool.finalizeTransfer(underlyingAsset, from, to, amount, fromBalanceBefore, toBalanceBefore);
    }

    emit BalanceTransfer(from, to, amount, index);
  }

  /**
   * @notice Overrides the parent _transfer to force validated transfer() and transferFrom()
   * @param from The source address
   * @param to The destination address
   * @param amount The amount getting transferred
   **/
  function _transfer(
    address from,
    address to,
    uint128 amount
  ) internal override {
    _transfer(from, to, amount, true);
  }
}<|MERGE_RESOLUTION|>--- conflicted
+++ resolved
@@ -160,21 +160,7 @@
     if (amount == 0) {
       return;
     }
-<<<<<<< HEAD
-
-    address treasury = _treasury;
-
-    // Compared to the normal mint, we don't check for rounding errors.
-    // The amount to mint can easily be very small since it is a fraction of the interest ccrued.
-    // In that case, the treasury will experience a (very small) loss, but it
-    // wont cause potentially valid transactions to fail.
-    _mint(treasury, Helpers.castUint128(amount.rayDiv(index)));
-
-    emit Transfer(address(0), treasury, amount);
-    emit Mint(treasury, amount, 0, index);
-=======
     mint(_treasury, amount, index);
->>>>>>> cd69c668
   }
 
   /// @inheritdoc IAToken

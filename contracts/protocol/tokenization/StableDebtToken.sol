// SPDX-License-Identifier: agpl-3.0
pragma solidity 0.8.6;

import {SafeMath} from '../../dependencies/openzeppelin/contracts/SafeMath.sol';
import {IERC20} from '../../dependencies/openzeppelin/contracts/IERC20.sol';
import {VersionedInitializable} from '../libraries/aave-upgradeability/VersionedInitializable.sol';
import {MathUtils} from '../libraries/math/MathUtils.sol';
import {WadRayMath} from '../libraries/math/WadRayMath.sol';
import {Errors} from '../libraries/helpers/Errors.sol';
import {IAaveIncentivesController} from '../../interfaces/IAaveIncentivesController.sol';
import {IInitializableDebtToken} from '../../interfaces/IInitializableDebtToken.sol';
import {IStableDebtToken} from '../../interfaces/IStableDebtToken.sol';
import {IPool} from '../../interfaces/IPool.sol';
import {DebtTokenBase} from './base/DebtTokenBase.sol';

/**
 * @title StableDebtToken
 * @author Aave
 * @notice Implements a stable debt token to track the borrowing positions of users
 * at stable rate mode
 **/
contract StableDebtToken is IStableDebtToken, DebtTokenBase {
  using WadRayMath for uint256;

  uint256 public constant DEBT_TOKEN_REVISION = 0x2;

  uint256 internal _avgStableRate;
  mapping(address => uint40) internal _timestamps;
  uint40 internal _totalSupplyTimestamp;

  IPool internal _pool;
  address internal _underlyingAsset;

  /// @inheritdoc IInitializableDebtToken
  function initialize(
    IPool pool,
    address underlyingAsset,
    IAaveIncentivesController incentivesController,
    uint8 debtTokenDecimals,
    string memory debtTokenName,
    string memory debtTokenSymbol,
    bytes calldata params
  ) public override initializer {
    uint256 chainId;

    //solium-disable-next-line
    assembly {
      chainId := chainid()
    }

    _setName(debtTokenName);
    _setSymbol(debtTokenSymbol);
    _setDecimals(debtTokenDecimals);

    _pool = pool;
    _underlyingAsset = underlyingAsset;
    _incentivesController = incentivesController;

    DOMAIN_SEPARATOR = keccak256(
      abi.encode(
        EIP712_DOMAIN,
        keccak256(bytes(debtTokenName)),
        keccak256(EIP712_REVISION),
        chainId,
        address(this)
      )
    );

    emit Initialized(
      underlyingAsset,
      address(pool),
      address(incentivesController),
      debtTokenDecimals,
      debtTokenName,
      debtTokenSymbol,
      params
    );
  }

  /// @inheritdoc VersionedInitializable
  function getRevision() internal pure virtual override returns (uint256) {
    return DEBT_TOKEN_REVISION;
  }

  /// @inheritdoc IStableDebtToken
  function getAverageStableRate() external view virtual override returns (uint256) {
    return _avgStableRate;
  }

  /// @inheritdoc IStableDebtToken
  function getUserLastUpdated(address user) external view virtual override returns (uint40) {
    return _timestamps[user];
  }

  /// @inheritdoc IStableDebtToken
  function getUserStableRate(address user) external view virtual override returns (uint256) {
    return _userData[user].previousIndexOrStableRate;
  }

  /// @inheritdoc IERC20
  function balanceOf(address account) public view virtual override returns (uint256) {
    uint256 accountBalance = super.balanceOf(account);
    uint256 stableRate = _userData[account].previousIndexOrStableRate;
    if (accountBalance == 0) {
      return 0;
    }
    uint256 cumulatedInterest = MathUtils.calculateCompoundedInterest(
      stableRate,
      _timestamps[account]
    );
    return accountBalance.rayMul(cumulatedInterest);
  }

  struct MintLocalVars {
    uint256 previousSupply;
    uint256 nextSupply;
    uint256 amountInRay;
    uint256 currentStableRate;
    uint256 newStableRate;
    uint256 currentAvgStableRate;
  }

  /// @inheritdoc IStableDebtToken
  function mint(
    address user,
    address onBehalfOf,
    uint256 amount,
    uint256 rate
  ) external override onlyPool returns (bool) {
    MintLocalVars memory vars;

    if (user != onBehalfOf) {
      _decreaseBorrowAllowance(onBehalfOf, user, amount);
    }

    (, uint256 currentBalance, uint256 balanceIncrease) = _calculateBalanceIncrease(onBehalfOf);

    vars.previousSupply = totalSupply();
    vars.currentAvgStableRate = _avgStableRate;
    vars.nextSupply = _totalSupply = vars.previousSupply + amount;

    vars.amountInRay = amount.wadToRay();

<<<<<<< HEAD
    vars.currentStableRate = _userData[onBehalfOf].previousIndexOrStableRate;
    vars.newStableRate = (vars.currentStableRate.rayMul(currentBalance.wadToRay()) +
=======
    vars.newStableRate = (_usersStableRate[onBehalfOf].rayMul(currentBalance.wadToRay()) +
>>>>>>> 896e19ec
      vars.amountInRay.rayMul(rate)).rayDiv((currentBalance + amount).wadToRay());

    require(vars.newStableRate <= type(uint128).max, Errors.SDT_STABLE_DEBT_OVERFLOW);
    _userData[onBehalfOf].previousIndexOrStableRate = uint128(vars.newStableRate);

    //solium-disable-next-line
    _totalSupplyTimestamp = _timestamps[onBehalfOf] = uint40(block.timestamp);

    // Calculates the updated average stable rate
    vars.currentAvgStableRate = _avgStableRate = (vars.currentAvgStableRate.rayMul(
      vars.previousSupply.wadToRay()
    ) + rate.rayMul(vars.amountInRay)).rayDiv(vars.nextSupply.wadToRay());

    _mint(onBehalfOf, amount + balanceIncrease, vars.previousSupply);

    emit Transfer(address(0), onBehalfOf, amount);

    emit Mint(
      user,
      onBehalfOf,
      amount,
      currentBalance,
      balanceIncrease,
      vars.newStableRate,
      vars.currentAvgStableRate,
      vars.nextSupply
    );

    return currentBalance == 0;
  }

  /// @inheritdoc IStableDebtToken
  function burn(address user, uint256 amount) external override onlyPool {
    (, uint256 currentBalance, uint256 balanceIncrease) = _calculateBalanceIncrease(user);

    uint256 previousSupply = totalSupply();
    uint256 newAvgStableRate = 0;
    uint256 nextSupply = 0;
    uint256 userStableRate = _userData[user].previousIndexOrStableRate;

    // Since the total supply and each single user debt accrue separately,
    // there might be accumulation errors so that the last borrower repaying
    // mght actually try to repay more than the available debt supply.
    // In this case we simply set the total supply and the avg stable rate to 0
    if (previousSupply <= amount) {
      _avgStableRate = 0;
      _totalSupply = 0;
    } else {
      nextSupply = _totalSupply = previousSupply - amount;
      uint256 firstTerm = _avgStableRate.rayMul(previousSupply.wadToRay());
      uint256 secondTerm = userStableRate.rayMul(amount.wadToRay());

      // For the same reason described above, when the last user is repaying it might
      // happen that user rate * user balance > avg rate * total supply. In that case,
      // we simply set the avg rate to 0
      if (secondTerm >= firstTerm) {
        newAvgStableRate = _avgStableRate = _totalSupply = 0;
      } else {
        newAvgStableRate = _avgStableRate = (firstTerm - secondTerm).rayDiv(nextSupply.wadToRay());
      }
    }

    if (amount == currentBalance) {
      _userData[user].previousIndexOrStableRate = 0;
      _timestamps[user] = 0;
    } else {
      //solium-disable-next-line
      _timestamps[user] = uint40(block.timestamp);
    }
    //solium-disable-next-line
    _totalSupplyTimestamp = uint40(block.timestamp);

    if (balanceIncrease > amount) {
      uint256 amountToMint = balanceIncrease - amount;
      _mint(user, amountToMint, previousSupply);
      emit Mint(
        user,
        user,
        amountToMint,
        currentBalance,
        balanceIncrease,
        userStableRate,
        newAvgStableRate,
        nextSupply
      );
    } else {
      uint256 amountToBurn = amount - balanceIncrease;
      _burn(user, amountToBurn, previousSupply);
      emit Burn(user, amountToBurn, currentBalance, balanceIncrease, newAvgStableRate, nextSupply);
    }

    emit Transfer(user, address(0), amount);
  }

  /**
   * @notice Calculates the increase in balance since the last user interaction
   * @param user The address of the user for which the interest is being accumulated
   * @return The previous principal balance
   * @return The new principal balance
   * @return The balance increase
   **/
  function _calculateBalanceIncrease(address user)
    internal
    view
    returns (
      uint256,
      uint256,
      uint256
    )
  {
    uint256 previousPrincipalBalance = super.balanceOf(user);

    if (previousPrincipalBalance == 0) {
      return (0, 0, 0);
    }

    // Calculation of the accrued interest since the last accumulation
    uint256 balanceIncrease = balanceOf(user) - previousPrincipalBalance;

    return (previousPrincipalBalance, previousPrincipalBalance + balanceIncrease, balanceIncrease);
  }

  /// @inheritdoc IStableDebtToken
  function getSupplyData()
    public
    view
    override
    returns (
      uint256,
      uint256,
      uint256,
      uint40
    )
  {
    uint256 avgRate = _avgStableRate;
    return (super.totalSupply(), _calcTotalSupply(avgRate), avgRate, _totalSupplyTimestamp);
  }

  /// @inheritdoc IStableDebtToken
  function getTotalSupplyAndAvgRate() public view override returns (uint256, uint256) {
    uint256 avgRate = _avgStableRate;
    return (_calcTotalSupply(avgRate), avgRate);
  }

  /// @inheritdoc IERC20
  function totalSupply() public view override returns (uint256) {
    return _calcTotalSupply(_avgStableRate);
  }

  /// @inheritdoc IStableDebtToken
  function getTotalSupplyLastUpdated() public view override returns (uint40) {
    return _totalSupplyTimestamp;
  }

  /// @inheritdoc IStableDebtToken
  function principalBalanceOf(address user) external view virtual override returns (uint256) {
    return super.balanceOf(user);
  }

  /**
   * @notice Returns the address of the underlying asset of this debtToken (E.g. WETH for aWETH)
   * @return The address of the underlying asset
   **/
  function UNDERLYING_ASSET_ADDRESS() public view returns (address) {
    return _underlyingAsset;
  }

  /**
   * @notice Returns the address of the pool where this debtToken is used
   * @return The address of the Pool
   **/
  function POOL() public view returns (IPool) {
    return _pool;
  }

  /// @inheritdoc DebtTokenBase
  function _getUnderlyingAssetAddress() internal view override returns (address) {
    return _underlyingAsset;
  }

  /// @inheritdoc DebtTokenBase
  function _getPool() internal view override returns (IPool) {
    return _pool;
  }

  /**
   * @notice Calculates the total supply
   * @param avgRate The average rate at which the total supply increases
   * @return The debt balance of the user since the last burn/mint action
   **/
  function _calcTotalSupply(uint256 avgRate) internal view virtual returns (uint256) {
    uint256 principalSupply = super.totalSupply();

    if (principalSupply == 0) {
      return 0;
    }

    uint256 cumulatedInterest = MathUtils.calculateCompoundedInterest(
      avgRate,
      _totalSupplyTimestamp
    );

    return principalSupply.rayMul(cumulatedInterest);
  }

  /**
   * @notice Mints stable debt tokens to a user
   * @param account The account receiving the debt tokens
   * @param amount The amount being minted
   * @param oldTotalSupply The total supply before the minting event
   **/
  function _mint(
    address account,
    uint256 amount,
    uint256 oldTotalSupply
  ) internal {
    uint128 castAmount = _castUint128(amount);
    uint128 oldAccountBalance = _userData[account].balance;
    _userData[account].balance = oldAccountBalance + castAmount;

    if (address(_incentivesController) != address(0)) {
      _incentivesController.handleAction(account, oldTotalSupply, oldAccountBalance);
    }
  }

  /**
   * @notice Burns stable debt tokens of a user
   * @param account The user getting his debt burned
   * @param amount The amount being burned
   * @param oldTotalSupply The total supply before the burning event
   **/
  function _burn(
    address account,
    uint256 amount,
    uint256 oldTotalSupply
  ) internal {
    uint128 castAmount = _castUint128(amount);
    uint128 oldAccountBalance = _userData[account].balance;
    _userData[account].balance = oldAccountBalance - castAmount;

    if (address(_incentivesController) != address(0)) {
      _incentivesController.handleAction(account, oldTotalSupply, oldAccountBalance);
    }
  }
}<|MERGE_RESOLUTION|>--- conflicted
+++ resolved
@@ -141,12 +141,8 @@
 
     vars.amountInRay = amount.wadToRay();
 
-<<<<<<< HEAD
     vars.currentStableRate = _userData[onBehalfOf].previousIndexOrStableRate;
     vars.newStableRate = (vars.currentStableRate.rayMul(currentBalance.wadToRay()) +
-=======
-    vars.newStableRate = (_usersStableRate[onBehalfOf].rayMul(currentBalance.wadToRay()) +
->>>>>>> 896e19ec
       vars.amountInRay.rayMul(rate)).rayDiv((currentBalance + amount).wadToRay());
 
     require(vars.newStableRate <= type(uint128).max, Errors.SDT_STABLE_DEBT_OVERFLOW);

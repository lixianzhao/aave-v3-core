// SPDX-License-Identifier: agpl-3.0
pragma solidity 0.8.10;

import {Ownable} from '../../dependencies/openzeppelin/contracts/Ownable.sol';
import {IPoolAddressesProvider} from '../../interfaces/IPoolAddressesProvider.sol';
import {InitializableImmutableAdminUpgradeabilityProxy} from '../libraries/aave-upgradeability/InitializableImmutableAdminUpgradeabilityProxy.sol';

/**
 * @title PoolAddressesProvider
 * @author Aave
 * @notice Main registry of addresses part of or connected to the protocol, including permissioned roles
 * @dev Acts as factory of proxies and admin of those, so with right to change its implementations
 * @dev Owned by the Aave Governance
 **/
contract PoolAddressesProvider is Ownable, IPoolAddressesProvider {
  // Identifier of the Aave Market
  string private _marketId;

<<<<<<< HEAD
  // Map of registered addresses (identifier => registeredAddress)
=======
  // Mapping of registered addresses (identifiers as keys)
>>>>>>> 6fe3b306
  mapping(bytes32 => address) private _addresses;

  // Main identifiers
  bytes32 private constant POOL = 'POOL';
  bytes32 private constant POOL_CONFIGURATOR = 'POOL_CONFIGURATOR';
  bytes32 private constant PRICE_ORACLE = 'PRICE_ORACLE';
  bytes32 private constant ACL_MANAGER = 'ACL_MANAGER';
  bytes32 private constant ACL_ADMIN = 'ACL_ADMIN';
  bytes32 private constant PRICE_ORACLE_SENTINEL = 'PRICE_ORACLE_SENTINEL';
  bytes32 private constant DATA_PROVIDER = 'DATA_PROVIDER';

  /**
   * @dev Constructor.
   * @param marketId The identifier of the market
   */
  constructor(string memory marketId) {
    _setMarketId(marketId);
  }

  /// @inheritdoc IPoolAddressesProvider
  function getMarketId() external view override returns (string memory) {
    return _marketId;
  }

  /// @inheritdoc IPoolAddressesProvider
  function setMarketId(string memory newMarketId) external override onlyOwner {
    _setMarketId(newMarketId);
  }

  /// @inheritdoc IPoolAddressesProvider
  function getAddress(bytes32 id) public view override returns (address) {
    return _addresses[id];
  }

  /// @inheritdoc IPoolAddressesProvider
  function setAddress(bytes32 id, address newAddress) external override onlyOwner {
    address oldAddress = _addresses[id];
    _addresses[id] = newAddress;
    emit AddressSet(id, oldAddress, newAddress);
  }

  /// @inheritdoc IPoolAddressesProvider
  function setAddressAsProxy(bytes32 id, address newImplementationAddress)
    external
    override
    onlyOwner
  {
    address proxyAddress = _addresses[id];
    address oldImplementationAddress = _getProxyImplementation(id);
    _updateImpl(id, newImplementationAddress);
    emit AddressSetAsProxy(id, proxyAddress, oldImplementationAddress, newImplementationAddress);
  }

  /// @inheritdoc IPoolAddressesProvider
  function getPool() external view override returns (address) {
    return getAddress(POOL);
  }

  /// @inheritdoc IPoolAddressesProvider
  function setPoolImpl(address newPoolImpl) external override onlyOwner {
    address oldPoolImpl = _getProxyImplementation(POOL);
    _updateImpl(POOL, newPoolImpl);
    emit PoolUpdated(oldPoolImpl, newPoolImpl);
  }

  /// @inheritdoc IPoolAddressesProvider
  function getPoolConfigurator() external view override returns (address) {
    return getAddress(POOL_CONFIGURATOR);
  }

  /// @inheritdoc IPoolAddressesProvider
  function setPoolConfiguratorImpl(address newPoolConfiguratorImpl) external override onlyOwner {
    address oldPoolConfiguratorImpl = _getProxyImplementation(POOL_CONFIGURATOR);
    _updateImpl(POOL_CONFIGURATOR, newPoolConfiguratorImpl);
    emit PoolConfiguratorUpdated(oldPoolConfiguratorImpl, newPoolConfiguratorImpl);
  }

  /// @inheritdoc IPoolAddressesProvider
  function getPriceOracle() external view override returns (address) {
    return getAddress(PRICE_ORACLE);
  }

  /// @inheritdoc IPoolAddressesProvider
  function setPriceOracle(address newPriceOracle) external override onlyOwner {
    address oldPriceOracle = _addresses[PRICE_ORACLE];
    _addresses[PRICE_ORACLE] = newPriceOracle;
    emit PriceOracleUpdated(oldPriceOracle, newPriceOracle);
  }

  /// @inheritdoc IPoolAddressesProvider
  function getACLManager() external view override returns (address) {
    return getAddress(ACL_MANAGER);
  }

  /// @inheritdoc IPoolAddressesProvider
  function setACLManager(address newAclManager) external override onlyOwner {
    address oldAclManager = _addresses[ACL_MANAGER];
    _addresses[ACL_MANAGER] = newAclManager;
    emit ACLManagerUpdated(oldAclManager, newAclManager);
  }

  /// @inheritdoc IPoolAddressesProvider
  function getACLAdmin() external view override returns (address) {
    return getAddress(ACL_ADMIN);
  }

  /// @inheritdoc IPoolAddressesProvider
  function setACLAdmin(address newAclAdmin) external override onlyOwner {
    address oldAclAdmin = _addresses[ACL_ADMIN];
    _addresses[ACL_ADMIN] = newAclAdmin;
    emit ACLAdminUpdated(oldAclAdmin, newAclAdmin);
  }

  /// @inheritdoc IPoolAddressesProvider
  function getPriceOracleSentinel() external view override returns (address) {
    return getAddress(PRICE_ORACLE_SENTINEL);
  }

  /// @inheritdoc IPoolAddressesProvider
  function setPriceOracleSentinel(address newPriceOracleSentinel) external override onlyOwner {
    address oldPriceOracleSentinel = _addresses[PRICE_ORACLE_SENTINEL];
    _addresses[PRICE_ORACLE_SENTINEL] = newPriceOracleSentinel;
    emit PriceOracleSentinelUpdated(oldPriceOracleSentinel, newPriceOracleSentinel);
  }

  /// @inheritdoc IPoolAddressesProvider
  function getPoolDataProvider() external view override returns (address) {
    return getAddress(DATA_PROVIDER);
  }

  /// @inheritdoc IPoolAddressesProvider
  function setPoolDataProvider(address newDataProvider) external override onlyOwner {
    address oldDataProvider = _addresses[DATA_PROVIDER];
    _addresses[DATA_PROVIDER] = newDataProvider;
    emit PoolDataProviderUpdated(oldDataProvider, newDataProvider);
  }

  /**
<<<<<<< HEAD
   * @notice Internal function to update the implementation of a specific proxied component of the protocol
   * @dev If there is no proxy registered in the given `id`, it creates the proxy setting `newAddress`
=======
   * @notice Internal function to update the implementation of a specific proxied component of the protocol.
   * @dev If there is no proxy registered with the given identifier, it creates the proxy setting `newAddress`
>>>>>>> 6fe3b306
   *   as implementation and calls the initialize() function on the proxy
   * @dev If there is already a proxy registered, it just updates the implementation to `newAddress` and
   *   calls the initialize() function via upgradeToAndCall() in the proxy
   * @param id The id of the proxy to be updated
   * @param newAddress The address of the new implementation
   **/
  function _updateImpl(bytes32 id, address newAddress) internal {
    address proxyAddress = _addresses[id];
    InitializableImmutableAdminUpgradeabilityProxy proxy;
    bytes memory params = abi.encodeWithSignature('initialize(address)', address(this));

    if (proxyAddress == address(0)) {
      proxy = new InitializableImmutableAdminUpgradeabilityProxy(address(this));
      _addresses[id] = proxyAddress = address(proxy);
      proxy.initialize(newAddress, params);
      emit ProxyCreated(id, proxyAddress, newAddress);
    } else {
      proxy = InitializableImmutableAdminUpgradeabilityProxy(payable(proxyAddress));
      proxy.upgradeToAndCall(newAddress, params);
    }
  }

  /**
   * @notice Updates the identifier of the Aave market.
   * @param newMarketId The new id of the market
   **/
  function _setMarketId(string memory newMarketId) internal {
    string memory oldMarketId = _marketId;
    _marketId = newMarketId;
    emit MarketIdSet(oldMarketId, newMarketId);
  }

  /**
   * @notice Returns the the implementation contract of the proxy contract by its identifier.
   * @dev It returns ZERO if there is no registered address with the given id
   * @dev It reverts if the registered address with the given id is not `InitializableImmutableAdminUpgradeabilityProxy`
   * @param id The id
   * @return The address of the implementation contract
   */
  function _getProxyImplementation(bytes32 id) internal returns (address) {
    address proxyAddress = _addresses[id];
    if (proxyAddress == address(0)) {
      return address(0);
    } else {
      address payable payableProxyAddress = payable(proxyAddress);
      return InitializableImmutableAdminUpgradeabilityProxy(payableProxyAddress).implementation();
    }
  }
}<|MERGE_RESOLUTION|>--- conflicted
+++ resolved
@@ -16,11 +16,7 @@
   // Identifier of the Aave Market
   string private _marketId;
 
-<<<<<<< HEAD
   // Map of registered addresses (identifier => registeredAddress)
-=======
-  // Mapping of registered addresses (identifiers as keys)
->>>>>>> 6fe3b306
   mapping(bytes32 => address) private _addresses;
 
   // Main identifiers
@@ -159,13 +155,8 @@
   }
 
   /**
-<<<<<<< HEAD
-   * @notice Internal function to update the implementation of a specific proxied component of the protocol
-   * @dev If there is no proxy registered in the given `id`, it creates the proxy setting `newAddress`
-=======
    * @notice Internal function to update the implementation of a specific proxied component of the protocol.
    * @dev If there is no proxy registered with the given identifier, it creates the proxy setting `newAddress`
->>>>>>> 6fe3b306
    *   as implementation and calls the initialize() function on the proxy
    * @dev If there is already a proxy registered, it just updates the implementation to `newAddress` and
    *   calls the initialize() function via upgradeToAndCall() in the proxy

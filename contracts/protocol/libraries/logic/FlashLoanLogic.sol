// SPDX-License-Identifier: agpl-3.0
pragma solidity 0.8.10;

import {SafeERC20} from '../../../dependencies/openzeppelin/contracts/SafeERC20.sol';
import {IERC20} from '../../../dependencies/openzeppelin/contracts/IERC20.sol';
import {IAToken} from '../../../interfaces/IAToken.sol';
import {IFlashLoanReceiver} from '../../../flashloan/interfaces/IFlashLoanReceiver.sol';
import {IFlashLoanSimpleReceiver} from '../../../flashloan/interfaces/IFlashLoanSimpleReceiver.sol';
import {IPoolAddressesProvider} from '../../../interfaces/IPoolAddressesProvider.sol';
import {UserConfiguration} from '../configuration/UserConfiguration.sol';
import {ReserveConfiguration} from '../configuration/ReserveConfiguration.sol';
import {Helpers} from '../helpers/Helpers.sol';
import {Errors} from '../helpers/Errors.sol';
import {WadRayMath} from '../math/WadRayMath.sol';
import {PercentageMath} from '../math/PercentageMath.sol';
import {DataTypes} from '../types/DataTypes.sol';
import {ValidationLogic} from './ValidationLogic.sol';
import {BorrowLogic} from './BorrowLogic.sol';
import {ReserveLogic} from './ReserveLogic.sol';

/**
 * @title FlashLoanLogic library
 * @author Aave
 * @notice Implements the logic for the flash loans
 */
library FlashLoanLogic {
  using ReserveLogic for DataTypes.ReserveCache;
  using ReserveLogic for DataTypes.ReserveData;
  using SafeERC20 for IERC20;
  using ReserveConfiguration for DataTypes.ReserveConfigurationMap;
  using WadRayMath for uint256;
  using PercentageMath for uint256;

  // See `IPool` for descriptions
  event FlashLoan(
    address indexed target,
    address indexed initiator,
    address indexed asset,
    uint256 amount,
    uint256 premium,
    uint16 referralCode
  );

  struct FlashLoanLocalVars {
    IFlashLoanReceiver receiver;
    address oracle;
    address oracleSentinel;
    uint256 i;
    address currentAsset;
    address currentATokenAddress;
    uint256 currentAmount;
    uint256 currentPremiumToLP;
    uint256 currentPremiumToProtocol;
    uint256 currentAmountPlusPremium;
    address debtToken;
    address[] aTokenAddresses;
    uint256[] totalPremiums;
    uint256 flashloanPremiumTotal;
    uint256 flashloanPremiumToProtocol;
  }

  function executeFlashLoan(
    mapping(address => DataTypes.ReserveData) storage reserves,
    mapping(uint256 => address) storage reservesList,
    mapping(uint8 => DataTypes.EModeCategory) storage eModeCategories,
    DataTypes.UserConfigurationMap storage userConfig,
    DataTypes.FlashloanParams memory params
  ) external {
    // The usual action flow (cache -> updateState -> validation -> changeState -> updateRates)
    // is altered to (validation -> user payload -> cache -> updateState -> changeState -> updateRates) for flashloans.
    // This is done to protect against reentrance and rate manipulation within the user specified payload.

    FlashLoanLocalVars memory vars;

    vars.aTokenAddresses = new address[](params.assets.length);
    vars.totalPremiums = new uint256[](params.assets.length);

    ValidationLogic.validateFlashloan(params.assets, params.amounts, reserves);

    vars.receiver = IFlashLoanReceiver(params.receiverAddress);
    (vars.flashloanPremiumTotal, vars.flashloanPremiumToProtocol) = params.isAuthorizedFlashBorrower
      ? (0, 0)
      : (params.flashLoanPremiumTotal, params.flashLoanPremiumToProtocol);

    for (vars.i = 0; vars.i < params.assets.length; vars.i++) {
      vars.aTokenAddresses[vars.i] = reserves[params.assets[vars.i]].aTokenAddress;
      vars.totalPremiums[vars.i] = params.amounts[vars.i].percentMul(vars.flashloanPremiumTotal);
      IAToken(vars.aTokenAddresses[vars.i]).transferUnderlyingTo(
        params.receiverAddress,
        params.amounts[vars.i]
      );
    }

    require(
      vars.receiver.executeOperation(
        params.assets,
        params.amounts,
        vars.totalPremiums,
        msg.sender,
        params.params
      ),
      Errors.P_INVALID_FLASH_LOAN_EXECUTOR_RETURN
    );

    for (vars.i = 0; vars.i < params.assets.length; vars.i++) {
      vars.currentAsset = params.assets[vars.i];
      vars.currentAmount = params.amounts[vars.i];

      if (DataTypes.InterestRateMode(params.modes[vars.i]) == DataTypes.InterestRateMode.NONE) {
        vars.currentATokenAddress = vars.aTokenAddresses[vars.i];
        vars.currentAmountPlusPremium = vars.currentAmount + vars.totalPremiums[vars.i];
        vars.currentPremiumToProtocol = vars.currentAmount.percentMul(
          vars.flashloanPremiumToProtocol
        );
        vars.currentPremiumToLP = vars.totalPremiums[vars.i] - vars.currentPremiumToProtocol;

        DataTypes.ReserveData storage reserve = reserves[vars.currentAsset];
        DataTypes.ReserveCache memory reserveCache = reserve.cache();

        reserve.updateState(reserveCache);
        reserveCache.nextLiquidityIndex = reserve.cumulateToLiquidityIndex(
          IERC20(vars.currentATokenAddress).totalSupply(),
          vars.currentPremiumToLP
        );

        reserve.accruedToTreasury =
          reserve.accruedToTreasury +
<<<<<<< HEAD
          Helpers.castUint128(vars.currentPremiumToProtocol.rayDiv(reserveCache.nextLiquidityIndex));
=======
          Helpers.castUint128(
            vars.currentPremiumToProtocol.rayDiv(reserveCache.nextLiquidityIndex)
          );
>>>>>>> d4fd39cd

        reserve.updateInterestRates(
          reserveCache,
          vars.currentAsset,
          vars.currentAmountPlusPremium,
          0
        );

        IERC20(vars.currentAsset).safeTransferFrom(
          params.receiverAddress,
          vars.currentATokenAddress,
          vars.currentAmountPlusPremium
        );

        IAToken(reserveCache.aTokenAddress).handleRepayment(
          params.receiverAddress,
          vars.currentAmountPlusPremium
        );
      } else {
        // If the user chose to not return the funds, the system checks if there is enough collateral and
        // eventually opens a debt position
        vars.oracle = IPoolAddressesProvider(params.addressesProvider).getPriceOracle();
        vars.oracleSentinel = IPoolAddressesProvider(params.addressesProvider)
          .getPriceOracleSentinel();
        BorrowLogic.executeBorrow(
          reserves,
          reservesList,
          eModeCategories,
          userConfig,
          DataTypes.ExecuteBorrowParams(
            vars.currentAsset,
            msg.sender,
            params.onBehalfOf,
            vars.currentAmount,
            params.modes[vars.i],
            params.referralCode,
            false,
            params.maxStableRateBorrowSizePercent,
            params.reservesCount,
            vars.oracle,
            params.userEModeCategory,
            vars.oracleSentinel
          )
        );
      }
      emit FlashLoan(
        params.receiverAddress,
        msg.sender,
        vars.currentAsset,
        vars.currentAmount,
        vars.totalPremiums[vars.i],
        params.referralCode
      );
    }
  }

  struct FlashLoanSimpleLocalVars {
    IFlashLoanSimpleReceiver receiver;
    uint256 totalPremium;
    uint256 premiumToLP;
    uint256 premiumToProtocol;
    uint256 amountPlusPremium;
  }

  function executeFlashLoanSimple(
    DataTypes.ReserveData storage reserve,
    DataTypes.FlashloanSimpleParams memory params
  ) external {
    // The usual action flow (cache -> updateState -> validation -> changeState -> updateRates)
    // is altered to (validation -> user payload -> cache -> updateState -> changeState -> updateRates) for flashloans.
    // This is done to protect against reentrance and rate manipulation within the user specified payload.

    ValidationLogic.validateFlashloanSimple(reserve);
    FlashLoanSimpleLocalVars memory vars;

    vars.receiver = IFlashLoanSimpleReceiver(params.receiverAddress);
    vars.totalPremium = params.amount.percentMul(params.flashLoanPremiumTotal);
    vars.amountPlusPremium = params.amount + vars.totalPremium;
    IAToken(reserve.aTokenAddress).transferUnderlyingTo(params.receiverAddress, params.amount);

    require(
      vars.receiver.executeOperation(
        params.asset,
        params.amount,
        vars.totalPremium,
        msg.sender,
        params.params
      ),
      Errors.P_INVALID_FLASH_LOAN_EXECUTOR_RETURN
    );

    vars.premiumToProtocol = params.amount.percentMul(params.flashLoanPremiumToProtocol);
    vars.premiumToLP = vars.totalPremium - vars.premiumToProtocol;

    DataTypes.ReserveCache memory reserveCache = reserve.cache();
    reserve.updateState(reserveCache);
    reserveCache.nextLiquidityIndex = reserve.cumulateToLiquidityIndex(
      IERC20(reserveCache.aTokenAddress).totalSupply(),
      vars.premiumToLP
    );

    reserve.accruedToTreasury =
      reserve.accruedToTreasury +
      Helpers.castUint128(vars.premiumToProtocol.rayDiv(reserveCache.nextLiquidityIndex));

    reserve.updateInterestRates(reserveCache, params.asset, vars.amountPlusPremium, 0);

    IERC20(params.asset).safeTransferFrom(
      params.receiverAddress,
      reserveCache.aTokenAddress,
      vars.amountPlusPremium
    );

    IAToken(reserveCache.aTokenAddress).handleRepayment(
      params.receiverAddress,
      vars.amountPlusPremium
    );

    emit FlashLoan(
      params.receiverAddress,
      msg.sender,
      params.asset,
      params.amount,
      vars.totalPremium,
      0
    );
  }
}<|MERGE_RESOLUTION|>--- conflicted
+++ resolved
@@ -125,13 +125,9 @@
 
         reserve.accruedToTreasury =
           reserve.accruedToTreasury +
-<<<<<<< HEAD
-          Helpers.castUint128(vars.currentPremiumToProtocol.rayDiv(reserveCache.nextLiquidityIndex));
-=======
           Helpers.castUint128(
             vars.currentPremiumToProtocol.rayDiv(reserveCache.nextLiquidityIndex)
           );
->>>>>>> d4fd39cd
 
         reserve.updateInterestRates(
           reserveCache,

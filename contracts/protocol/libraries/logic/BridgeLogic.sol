// SPDX-License-Identifier: agpl-3.0
pragma solidity 0.8.10;

import {IERC20} from '../../../dependencies/openzeppelin/contracts/IERC20.sol';
import {SafeERC20} from '../../../dependencies/openzeppelin/contracts/SafeERC20.sol';
import {IAToken} from '../../../interfaces/IAToken.sol';
import {DataTypes} from '../types/DataTypes.sol';
import {UserConfiguration} from '../configuration/UserConfiguration.sol';
import {ReserveConfiguration} from '../configuration/ReserveConfiguration.sol';
import {WadRayMath} from '../math/WadRayMath.sol';
import {PercentageMath} from '../math/PercentageMath.sol';
import {Errors} from '../helpers/Errors.sol';
import {Helpers} from '../helpers/Helpers.sol';
import {ValidationLogic} from './ValidationLogic.sol';
import {ReserveLogic} from './ReserveLogic.sol';

library BridgeLogic {
  using ReserveLogic for DataTypes.ReserveCache;
  using ReserveLogic for DataTypes.ReserveData;
  using UserConfiguration for DataTypes.UserConfigurationMap;
  using ReserveConfiguration for DataTypes.ReserveConfigurationMap;
  using WadRayMath for uint256;
  using PercentageMath for uint256;
  using SafeERC20 for IERC20;

  event ReserveUsedAsCollateralEnabled(address indexed reserve, address indexed user);
  event MintUnbacked(
    address indexed reserve,
    address user,
    address indexed onBehalfOf,
    uint256 amount,
    uint16 indexed referral
  );
  event BackUnbacked(address indexed reserve, address indexed backer, uint256 amount, uint256 fee);

  /**
   * @notice Mint unbacked aTokens to a user and updates the unbacked for the reserve.
   * @dev Essentially a supply without transferring the underlying.
   * @param reserve The reserve to mint to
   * @param userConfig The user configuration to update
   * @param asset The address of the asset
   * @param amount The amount to mint
   * @param onBehalfOf The address that will receive the aTokens
   * @param referralCode Code used to register the integrator originating the operation, for potential rewards.
   *   0 if the action is executed directly by the user, without any middle-man
   **/
  function mintUnbacked(
    DataTypes.ReserveData storage reserve,
    DataTypes.UserConfigurationMap storage userConfig,
    address asset,
    uint256 amount,
    address onBehalfOf,
    uint16 referralCode
  ) external {
    DataTypes.ReserveCache memory reserveCache = reserve.cache();

    reserve.updateState(reserveCache);

    ValidationLogic.validateSupply(reserveCache, amount);

    uint256 unbackedMintCap = reserveCache.reserveConfiguration.getUnbackedMintCap();
    uint256 reserveDecimals = reserveCache.reserveConfiguration.getDecimals();

    uint256 unbacked = reserve.unbacked = reserve.unbacked + Helpers.castUint128(amount);

    require(
      unbacked <= unbackedMintCap * (10**reserveDecimals),
      Errors.VL_UNBACKED_MINT_CAP_EXCEEDED
    );

    reserve.updateInterestRates(reserveCache, asset, 0, 0);

    bool isFirstSupply = IAToken(reserveCache.aTokenAddress).mint(
      onBehalfOf,
      amount,
      reserveCache.nextLiquidityIndex
    );

    if (isFirstSupply) {
      userConfig.setUsingAsCollateral(reserve.id, true);
      emit ReserveUsedAsCollateralEnabled(asset, onBehalfOf);
    }

    emit MintUnbacked(asset, msg.sender, onBehalfOf, amount, referralCode);
  }

  /**
   * @notice Back the current unbacked with `amount` and pay `fee`.
   * @param reserve The reserve to back unbacked for
   * @param asset The address of the underlying asset to repay
   * @param amount The amount to back
   * @param fee The amount paid in fees
   * @param protocolFeeBps The fraction of fees in basis points paid to the protocol
   **/
  function backUnbacked(
    DataTypes.ReserveData storage reserve,
    address asset,
    uint256 amount,
    uint256 fee,
    uint256 protocolFeeBps
  ) external {
    DataTypes.ReserveCache memory reserveCache = reserve.cache();

    reserve.updateState(reserveCache);

    uint256 backingAmount = (amount < reserve.unbacked) ? amount : reserve.unbacked;

    uint256 feeToProtocol = fee.percentMul(protocolFeeBps);
    uint256 feeToLP = fee - feeToProtocol;
    uint256 added = backingAmount + fee;

    reserveCache.nextLiquidityIndex = reserve.cumulateToLiquidityIndex(
<<<<<<< HEAD
      IERC20(reserve.aTokenAddress).totalSupply(),
=======
      IERC20(reserveCache.aTokenAddress).totalSupply(),
>>>>>>> fd308d0f
      feeToLP
    );

    reserve.accruedToTreasury += Helpers.castUint128(
      feeToProtocol.rayDiv(reserveCache.nextLiquidityIndex)
    );

    reserve.unbacked -= Helpers.castUint128(backingAmount);
    reserve.updateInterestRates(reserveCache, asset, added, 0);

    IERC20(asset).safeTransferFrom(msg.sender, reserveCache.aTokenAddress, added);

    emit BackUnbacked(asset, msg.sender, backingAmount, fee);
  }
}<|MERGE_RESOLUTION|>--- conflicted
+++ resolved
@@ -110,11 +110,7 @@
     uint256 added = backingAmount + fee;
 
     reserveCache.nextLiquidityIndex = reserve.cumulateToLiquidityIndex(
-<<<<<<< HEAD
-      IERC20(reserve.aTokenAddress).totalSupply(),
-=======
       IERC20(reserveCache.aTokenAddress).totalSupply(),
->>>>>>> fd308d0f
       feeToLP
     );
 

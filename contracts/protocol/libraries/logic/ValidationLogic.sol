--- conflicted
+++ resolved
@@ -122,11 +122,7 @@
   ) internal view {
     ValidateBorrowLocalVars memory vars;
 
-<<<<<<< HEAD
-    (, , , vars.reserveDecimals, ) = params.reserveCache.reserveConfiguration.getParamsMemory();
-=======
-    (, , , vars.reserveDecimals, ) = reserveCache.reserveConfiguration.getParams();
->>>>>>> 6f7f5aed
+    (, , , vars.reserveDecimals, ) = params.reserveCache.reserveConfiguration.getParams();
 
     (
       vars.isActive,
@@ -134,11 +130,7 @@
       vars.borrowingEnabled,
       vars.stableRateBorrowingEnabled,
       vars.isPaused
-<<<<<<< HEAD
-    ) = params.reserveCache.reserveConfiguration.getFlagsMemory();
-=======
-    ) = reserveCache.reserveConfiguration.getFlags();
->>>>>>> 6f7f5aed
+    ) = params.reserveCache.reserveConfiguration.getFlags();
 
     require(vars.isActive, Errors.VL_NO_ACTIVE_RESERVE);
     require(!vars.isPaused, Errors.VL_RESERVE_PAUSED);
@@ -154,11 +146,7 @@
       Errors.VL_INVALID_INTEREST_RATE_MODE_SELECTED
     );
 
-<<<<<<< HEAD
-    vars.borrowCap = params.reserveCache.reserveConfiguration.getBorrowCapMemory();
-=======
-    vars.borrowCap = reserveCache.reserveConfiguration.getBorrowCap();
->>>>>>> 6f7f5aed
+    vars.borrowCap = params.reserveCache.reserveConfiguration.getBorrowCap();
     unchecked {
       vars.assetUnit = 10**vars.reserveDecimals;
     }
@@ -181,7 +169,7 @@
 
     if (params.userEModeCategory != 0) {
       require(
-        params.reserveCache.reserveConfiguration.getEModeCategoryMemory() ==
+        params.reserveCache.reserveConfiguration.getEModeCategory() ==
           params.userEModeCategory,
         Errors.VL_INCONSISTENT_EMODE_CATEGORY
       );
@@ -247,15 +235,9 @@
       require(vars.stableRateBorrowingEnabled, Errors.VL_STABLE_BORROWING_NOT_ENABLED);
 
       require(
-<<<<<<< HEAD
         !params.userConfig.isUsingAsCollateral(reservesData[params.asset].id) ||
-          params.reserveCache.reserveConfiguration.getLtvMemory() == 0 ||
+          params.reserveCache.reserveConfiguration.getLtv() == 0 ||
           params.amount > IERC20(params.reserveCache.aTokenAddress).balanceOf(params.userAddress),
-=======
-        !userConfig.isUsingAsCollateral(reservesData[asset].id) ||
-          reserveCache.reserveConfiguration.getLtv() == 0 ||
-          amount > IERC20(reserveCache.aTokenAddress).balanceOf(userAddress),
->>>>>>> 6f7f5aed
         Errors.VL_COLLATERAL_SAME_AS_BORROWING_CURRENCY
       );
 
@@ -666,7 +648,7 @@
             DataTypes.ReserveConfigurationMap memory configuration = reservesData[reserves[i]]
               .configuration;
             require(
-              configuration.getEModeCategoryMemory() == categoryId,
+              configuration.getEModeCategory() == categoryId,
               Errors.VL_INCONSISTENT_EMODE_CATEGORY
             );
           }

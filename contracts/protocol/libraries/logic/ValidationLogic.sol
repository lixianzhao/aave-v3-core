// SPDX-License-Identifier: agpl-3.0
pragma solidity 0.8.10;

import {IERC20} from '../../../dependencies/openzeppelin/contracts/IERC20.sol';
import {Address} from '../../../dependencies/openzeppelin/contracts/Address.sol';
import {GPv2SafeERC20} from '../../../dependencies/gnosis/contracts/GPv2SafeERC20.sol';
import {IReserveInterestRateStrategy} from '../../../interfaces/IReserveInterestRateStrategy.sol';
import {IStableDebtToken} from '../../../interfaces/IStableDebtToken.sol';
import {IScaledBalanceToken} from '../../../interfaces/IScaledBalanceToken.sol';
import {IPriceOracleGetter} from '../../../interfaces/IPriceOracleGetter.sol';
import {IAToken} from '../../../interfaces/IAToken.sol';
import {IPriceOracleSentinel} from '../../../interfaces/IPriceOracleSentinel.sol';
import {ReserveConfiguration} from '../configuration/ReserveConfiguration.sol';
import {UserConfiguration} from '../configuration/UserConfiguration.sol';
import {Errors} from '../helpers/Errors.sol';
import {WadRayMath} from '../math/WadRayMath.sol';
import {PercentageMath} from '../math/PercentageMath.sol';
import {DataTypes} from '../types/DataTypes.sol';
import {ReserveLogic} from './ReserveLogic.sol';
import {GenericLogic} from './GenericLogic.sol';
import {SafeCast} from '../../../dependencies/openzeppelin/contracts/SafeCast.sol';

/**
 * @title ReserveLogic library
 * @author Aave
 * @notice Implements functions to validate the different actions of the protocol
 */
library ValidationLogic {
  using ReserveLogic for DataTypes.ReserveData;
  using WadRayMath for uint256;
  using PercentageMath for uint256;
  using SafeCast for uint256;
  using GPv2SafeERC20 for IERC20;
  using ReserveConfiguration for DataTypes.ReserveConfigurationMap;
  using UserConfiguration for DataTypes.UserConfigurationMap;
  using Address for address;

  uint256 public constant REBALANCE_UP_LIQUIDITY_RATE_THRESHOLD = 4000;
  uint256 public constant REBALANCE_UP_USAGE_RATIO_THRESHOLD = 0.95 * 1e27; //usage ratio of 95%
  uint256 public constant MINIMUM_HEALTH_FACTOR_LIQUIDATION_THRESHOLD = 0.95 * 1e18;
  uint256 public constant HEALTH_FACTOR_LIQUIDATION_THRESHOLD = 1e18;

  /**
   * @notice Validates a supply action
   * @param reserveCache The cached data of the reserve
   * @param amount The amount to be supplied
   */
  function validateSupply(DataTypes.ReserveCache memory reserveCache, uint256 amount)
    internal
    view
  {
    (bool isActive, bool isFrozen, , , bool isPaused) = reserveCache
      .reserveConfiguration
      .getFlags();

    uint256 reserveDecimals = reserveCache.reserveConfiguration.getDecimals();
    uint256 supplyCap = reserveCache.reserveConfiguration.getSupplyCap();

    require(amount != 0, Errors.INVALID_AMOUNT);
    require(isActive, Errors.RESERVE_INACTIVE);
    require(!isPaused, Errors.RESERVE_PAUSED);
    require(!isFrozen, Errors.RESERVE_FROZEN);
    require(
      supplyCap == 0 ||
        (IAToken(reserveCache.aTokenAddress).scaledTotalSupply().rayMul(
          reserveCache.nextLiquidityIndex
        ) + amount) <=
        supplyCap * (10**reserveDecimals),
      Errors.SUPPLY_CAP_EXCEEDED
    );
  }

  /**
   * @notice Validates a withdraw action
   * @param reserveCache The cached data of the reserve
   * @param amount The amount to be withdrawn
   * @param userBalance The balance of the user
   */
  function validateWithdraw(
    DataTypes.ReserveCache memory reserveCache,
    uint256 amount,
    uint256 userBalance
  ) internal pure {
    require(amount != 0, Errors.INVALID_AMOUNT);
    require(amount <= userBalance, Errors.NOT_ENOUGH_AVAILABLE_USER_BALANCE);

    (bool isActive, , , , bool isPaused) = reserveCache.reserveConfiguration.getFlags();
    require(isActive, Errors.RESERVE_INACTIVE);
    require(!isPaused, Errors.RESERVE_PAUSED);
  }

  struct ValidateBorrowLocalVars {
    uint256 currentLtv;
    uint256 currentLiquidationThreshold;
    uint256 collateralNeededInBaseCurrency;
    uint256 userCollateralInBaseCurrency;
    uint256 userDebtInBaseCurrency;
    uint256 availableLiquidity;
    uint256 healthFactor;
    uint256 totalDebt;
    uint256 totalSupplyVariableDebt;
    uint256 reserveDecimals;
    uint256 borrowCap;
    uint256 amountInBaseCurrency;
    uint256 assetUnit;
    address eModePriceSource;
    bool isActive;
    bool isFrozen;
    bool isPaused;
    bool borrowingEnabled;
    bool stableRateBorrowingEnabled;
  }

  /**
   * @notice Validates a borrow action
   * @param reservesData The state of all the reserves
   * @param reserves The addresses of all the active reserves
   * @param eModeCategories The configuration of all the efficiency mode categories
   * @param params Additional params needed for the validation
   */
  function validateBorrow(
    mapping(address => DataTypes.ReserveData) storage reservesData,
    mapping(uint256 => address) storage reserves,
    mapping(uint8 => DataTypes.EModeCategory) storage eModeCategories,
    DataTypes.ValidateBorrowParams memory params
  ) internal view {
    ValidateBorrowLocalVars memory vars;

    vars.reserveDecimals = params.reserveCache.reserveConfiguration.getDecimals();

    (
      vars.isActive,
      vars.isFrozen,
      vars.borrowingEnabled,
      vars.stableRateBorrowingEnabled,
      vars.isPaused
    ) = params.reserveCache.reserveConfiguration.getFlags();

    require(vars.isActive, Errors.RESERVE_INACTIVE);
    require(!vars.isPaused, Errors.RESERVE_PAUSED);
    require(!vars.isFrozen, Errors.RESERVE_FROZEN);
    require(params.amount != 0, Errors.INVALID_AMOUNT);

    require(vars.borrowingEnabled, Errors.BORROWING_NOT_ENABLED);

    require(
      params.priceOracleSentinel == address(0) ||
        IPriceOracleSentinel(params.priceOracleSentinel).isBorrowAllowed(),
      Errors.PRICE_ORACLE_SENTINEL_CHECK_FAILED
    );

    //validate interest rate mode
    require(
      params.interestRateMode == DataTypes.InterestRateMode.VARIABLE ||
        params.interestRateMode == DataTypes.InterestRateMode.STABLE,
      Errors.INVALID_INTEREST_RATE_MODE_SELECTED
    );

    vars.borrowCap = params.reserveCache.reserveConfiguration.getBorrowCap();
    unchecked {
      vars.assetUnit = 10**vars.reserveDecimals;
    }

    if (vars.borrowCap != 0) {
      vars.totalSupplyVariableDebt = params.reserveCache.currScaledVariableDebt.rayMul(
        params.reserveCache.nextVariableBorrowIndex
      );

      vars.totalDebt =
        params.reserveCache.currTotalStableDebt +
        vars.totalSupplyVariableDebt +
        params.amount;

      unchecked {
        require(vars.totalDebt <= vars.borrowCap * vars.assetUnit, Errors.BORROW_CAP_EXCEEDED);
      }
    }

    if (params.isolationModeActive) {
      // check that the asset being borrowed is borrowable in isolation mode AND
      // the total exposure is no bigger than the collateral debt ceiling
      require(
        params.reserveCache.reserveConfiguration.getBorrowableInIsolation(),
        Errors.ASSET_NOT_BORROWABLE_IN_ISOLATION
      );

      require(
        reservesData[params.isolationModeCollateralAddress].isolationModeTotalDebt +
          (params.amount / 10**(vars.reserveDecimals - ReserveConfiguration.DEBT_CEILING_DECIMALS))
            .toUint128() <=
          params.isolationModeDebtCeiling,
        Errors.DEBT_CEILING_EXCEEDED
      );
    }

    if (params.userEModeCategory != 0) {
      require(
        params.reserveCache.reserveConfiguration.getEModeCategory() == params.userEModeCategory,
        Errors.INCONSISTENT_EMODE_CATEGORY
      );
      vars.eModePriceSource = eModeCategories[params.userEModeCategory].priceSource;
    }

    (
      vars.userCollateralInBaseCurrency,
      vars.userDebtInBaseCurrency,
      vars.currentLtv,
      vars.currentLiquidationThreshold,
      vars.healthFactor,

    ) = GenericLogic.calculateUserAccountData(
      reservesData,
      reserves,
      eModeCategories,
      DataTypes.CalculateUserAccountDataParams({
        userConfig: params.userConfig,
        reservesCount: params.reservesCount,
        user: params.userAddress,
        oracle: params.oracle,
        userEModeCategory: params.userEModeCategory
      })
    );

    require(vars.userCollateralInBaseCurrency > 0, Errors.COLLATERAL_BALANCE_IS_ZERO);
    require(vars.currentLtv > 0, Errors.LTV_VALIDATION_FAILED);

    require(
      vars.healthFactor > HEALTH_FACTOR_LIQUIDATION_THRESHOLD,
      Errors.HEALTH_FACTOR_LOWER_THAN_LIQUIDATION_THRESHOLD
    );

    vars.amountInBaseCurrency =
      IPriceOracleGetter(params.oracle).getAssetPrice(
        vars.eModePriceSource != address(0) ? vars.eModePriceSource : params.asset
      ) *
      params.amount;
    unchecked {
      vars.amountInBaseCurrency /= vars.assetUnit;
    }

    //add the current already borrowed amount to the amount requested to calculate the total collateral needed.
    vars.collateralNeededInBaseCurrency = (vars.userDebtInBaseCurrency + vars.amountInBaseCurrency)
      .percentDiv(vars.currentLtv); //LTV is calculated in percentage

    require(
      vars.collateralNeededInBaseCurrency <= vars.userCollateralInBaseCurrency,
      Errors.COLLATERAL_CANNOT_COVER_NEW_BORROW
    );

    /**
     * Following conditions need to be met if the user is borrowing at a stable rate:
     * 1. Reserve must be enabled for stable rate borrowing
     * 2. Users cannot borrow from the reserve if their collateral is (mostly) the same currency
     *    they are borrowing, to prevent abuses.
     * 3. Users will be able to borrow only a portion of the total available liquidity
     **/

    if (params.interestRateMode == DataTypes.InterestRateMode.STABLE) {
      //check if the borrow mode is stable and if stable rate borrowing is enabled on this reserve

      require(vars.stableRateBorrowingEnabled, Errors.STABLE_BORROWING_NOT_ENABLED);

      require(
        !params.userConfig.isUsingAsCollateral(reservesData[params.asset].id) ||
          params.reserveCache.reserveConfiguration.getLtv() == 0 ||
          params.amount > IERC20(params.reserveCache.aTokenAddress).balanceOf(params.userAddress),
        Errors.COLLATERAL_SAME_AS_BORROWING_CURRENCY
      );

      vars.availableLiquidity = IERC20(params.asset).balanceOf(params.reserveCache.aTokenAddress);

      //calculate the max available loan size in stable rate mode as a percentage of the
      //available liquidity
      uint256 maxLoanSizeStable = vars.availableLiquidity.percentMul(params.maxStableLoanPercent);

      require(params.amount <= maxLoanSizeStable, Errors.AMOUNT_BIGGER_THAN_MAX_LOAN_SIZE_STABLE);
    }
  }

  /**
   * @notice Validates a repay action
   * @param reserveCache The cached data of the reserve
   * @param amountSent The amount sent for the repayment. Can be an actual value or uint(-1)
   * @param interestRateMode The interest rate mode of the debt being repaid
   * @param onBehalfOf The address of the user msg.sender is repaying for
   * @param stableDebt The borrow balance of the user
   * @param variableDebt The borrow balance of the user
   */
  function validateRepay(
    DataTypes.ReserveCache memory reserveCache,
    uint256 amountSent,
    DataTypes.InterestRateMode interestRateMode,
    address onBehalfOf,
    uint256 stableDebt,
    uint256 variableDebt
  ) internal view {
    (bool isActive, , , , bool isPaused) = reserveCache.reserveConfiguration.getFlags();
    require(isActive, Errors.RESERVE_INACTIVE);
    require(!isPaused, Errors.RESERVE_PAUSED);

    require(amountSent > 0, Errors.INVALID_AMOUNT);

    uint256 variableDebtPreviousIndex = IScaledBalanceToken(reserveCache.variableDebtTokenAddress)
      .getPreviousIndex(onBehalfOf);

    uint40 stableRatePreviousTimestamp = IStableDebtToken(reserveCache.stableDebtTokenAddress)
      .getUserLastUpdated(onBehalfOf);

    require(
      (stableRatePreviousTimestamp < uint40(block.timestamp) &&
        interestRateMode == DataTypes.InterestRateMode.STABLE) ||
        (variableDebtPreviousIndex < reserveCache.nextVariableBorrowIndex &&
          interestRateMode == DataTypes.InterestRateMode.VARIABLE),
      Errors.SAME_BLOCK_BORROW_REPAY
    );

    require(
      (stableDebt > 0 && interestRateMode == DataTypes.InterestRateMode.STABLE) ||
        (variableDebt > 0 && interestRateMode == DataTypes.InterestRateMode.VARIABLE),
      Errors.NO_DEBT_OF_SELECTED_TYPE
    );

    require(
      amountSent != type(uint256).max || msg.sender == onBehalfOf,
      Errors.NO_EXPLICIT_AMOUNT_TO_REPAY_ON_BEHALF
    );
  }

  /**
   * @notice Validates a swap of borrow rate mode.
   * @param reserve The reserve state on which the user is swapping the rate
   * @param reserveCache The cached data of the reserve
   * @param userConfig The user reserves configuration
   * @param stableDebt The stable debt of the user
   * @param variableDebt The variable debt of the user
   * @param currentRateMode The rate mode of the debt being swapped
   */
  function validateSwapRateMode(
    DataTypes.ReserveData storage reserve,
    DataTypes.ReserveCache memory reserveCache,
    DataTypes.UserConfigurationMap storage userConfig,
    uint256 stableDebt,
    uint256 variableDebt,
    DataTypes.InterestRateMode currentRateMode
  ) internal view {
    (bool isActive, bool isFrozen, , bool stableRateEnabled, bool isPaused) = reserveCache
      .reserveConfiguration
      .getFlags();

    require(isActive, Errors.RESERVE_INACTIVE);
    require(!isPaused, Errors.RESERVE_PAUSED);
    require(!isFrozen, Errors.RESERVE_FROZEN);

    if (currentRateMode == DataTypes.InterestRateMode.STABLE) {
      require(stableDebt > 0, Errors.NO_OUTSTANDING_STABLE_DEBT);
    } else if (currentRateMode == DataTypes.InterestRateMode.VARIABLE) {
      require(variableDebt > 0, Errors.NO_OUTSTANDING_VARIABLE_DEBT);
      /**
       * user wants to swap to stable, before swapping we need to ensure that
       * 1. stable borrow rate is enabled on the reserve
       * 2. user is not trying to abuse the reserve by supplying
       * more collateral than he is borrowing, artificially lowering
       * the interest rate, borrowing at variable, and switching to stable
       **/
      require(stableRateEnabled, Errors.STABLE_BORROWING_NOT_ENABLED);

      require(
        !userConfig.isUsingAsCollateral(reserve.id) ||
          reserveCache.reserveConfiguration.getLtv() == 0 ||
          stableDebt + variableDebt > IERC20(reserveCache.aTokenAddress).balanceOf(msg.sender),
        Errors.COLLATERAL_SAME_AS_BORROWING_CURRENCY
      );
    } else {
      revert(Errors.INVALID_INTEREST_RATE_MODE_SELECTED);
    }
  }

  /**
   * @notice Validates a stable borrow rate rebalance action
   * @param reserve The reserve state on which the user is getting rebalanced
   * @param reserveCache The cached state of the reserve
   * @param reserveAddress The address of the reserve
   * @param stableDebtToken The stable debt token instance
   * @param variableDebtToken The variable debt token instance
   * @param aTokenAddress The address of the aToken contract
   */
  function validateRebalanceStableBorrowRate(
    DataTypes.ReserveData storage reserve,
    DataTypes.ReserveCache memory reserveCache,
    address reserveAddress,
    IERC20 stableDebtToken,
    IERC20 variableDebtToken,
    address aTokenAddress
  ) internal view {
    (bool isActive, , , , bool isPaused) = reserveCache.reserveConfiguration.getFlags();

    require(isActive, Errors.RESERVE_INACTIVE);
    require(!isPaused, Errors.RESERVE_PAUSED);

    //if the usage ratio is below 95%, no rebalances are needed
    uint256 totalDebt = (stableDebtToken.totalSupply() + variableDebtToken.totalSupply())
      .wadToRay();
    uint256 availableLiquidity = IERC20(reserveAddress).balanceOf(aTokenAddress).wadToRay();
    uint256 usageRatio = totalDebt == 0 ? 0 : totalDebt.rayDiv(availableLiquidity + totalDebt);

    //if the liquidity rate is below REBALANCE_UP_THRESHOLD of the max variable APR at 95% usage,
    //then we allow rebalancing of the stable rate positions.

    uint256 currentLiquidityRate = reserveCache.currLiquidityRate;
    uint256 maxVariableBorrowRate = IReserveInterestRateStrategy(
      reserve.interestRateStrategyAddress
    ).getMaxVariableBorrowRate();

    require(
      usageRatio >= REBALANCE_UP_USAGE_RATIO_THRESHOLD &&
        currentLiquidityRate <=
        maxVariableBorrowRate.percentMul(REBALANCE_UP_LIQUIDITY_RATE_THRESHOLD),
      Errors.INTEREST_RATE_REBALANCE_CONDITIONS_NOT_MET
    );
  }

  /**
   * @notice Validates the action of setting an asset as collateral
   * @param reserveCache The cached data of the reserve
   * @param userBalance The baalnce of the user
   */
  function validateSetUseReserveAsCollateral(
    DataTypes.ReserveCache memory reserveCache,
    uint256 userBalance
  ) internal pure {
    (bool isActive, , , , bool isPaused) = reserveCache.reserveConfiguration.getFlags();

    require(isActive, Errors.RESERVE_INACTIVE);
    require(!isPaused, Errors.RESERVE_PAUSED);
    require(userBalance > 0, Errors.UNDERLYING_BALANCE_ZERO);
  }

  /**
   * @notice Validates a flashloan action
   * @param assets The assets being flashborrowed
   * @param amounts The amounts for each asset being borrowed
   * @param reservesData The state of all the reserves
   */
  function validateFlashloan(
    address[] memory assets,
    uint256[] memory amounts,
    mapping(address => DataTypes.ReserveData) storage reservesData
  ) internal view {
    require(assets.length == amounts.length, Errors.INCONSISTENT_FLASHLOAN_PARAMS);
    for (uint256 i = 0; i < assets.length; i++) {
      DataTypes.ReserveConfigurationMap memory configuration = reservesData[assets[i]]
        .configuration;
      require(!configuration.getPaused(), Errors.RESERVE_PAUSED);
      require(configuration.getActive(), Errors.RESERVE_INACTIVE);
    }
  }

  /**
   * @notice Validates a flashloan action
   * @param reserve The state of the reserve
   */
  function validateFlashloanSimple(DataTypes.ReserveData storage reserve) internal view {
    DataTypes.ReserveConfigurationMap memory configuration = reserve.configuration;
    require(!configuration.getPaused(), Errors.RESERVE_PAUSED);
    require(configuration.getActive(), Errors.RESERVE_INACTIVE);
  }

  struct ValidateLiquidationCallLocalVars {
    bool collateralReserveActive;
    bool collateralReservePaused;
    bool principalReserveActive;
    bool principalReservePaused;
    bool isCollateralEnabled;
  }

  /**
   * @notice Validates the liquidation action
   * @param userConfig The user configuration mapping
   * @param collateralReserve The reserve data of the collateral
   * @param params Additional parameters needed for the validation
   */
  function validateLiquidationCall(
    DataTypes.UserConfigurationMap storage userConfig,
    DataTypes.ReserveData storage collateralReserve,
    DataTypes.ValidateLiquidationCallParams memory params
  ) internal view {
    ValidateLiquidationCallLocalVars memory vars;

    (vars.collateralReserveActive, , , , vars.collateralReservePaused) = collateralReserve
      .configuration
      .getFlags();

    (vars.principalReserveActive, , , , vars.principalReservePaused) = params
      .debtReserveCache
      .reserveConfiguration
      .getFlags();

    require(vars.collateralReserveActive && vars.principalReserveActive, Errors.RESERVE_INACTIVE);
    require(!vars.collateralReservePaused && !vars.principalReservePaused, Errors.RESERVE_PAUSED);

    require(
      params.priceOracleSentinel == address(0) ||
        params.healthFactor < MINIMUM_HEALTH_FACTOR_LIQUIDATION_THRESHOLD ||
        IPriceOracleSentinel(params.priceOracleSentinel).isLiquidationAllowed(),
      Errors.PRICE_ORACLE_SENTINEL_CHECK_FAILED
    );

    require(
      params.healthFactor < HEALTH_FACTOR_LIQUIDATION_THRESHOLD,
      Errors.HEALTH_FACTOR_NOT_BELOW_THRESHOLD
    );

    vars.isCollateralEnabled =
      collateralReserve.configuration.getLiquidationThreshold() > 0 &&
      userConfig.isUsingAsCollateral(collateralReserve.id);

    //if collateral isn't enabled as collateral by user, it cannot be liquidated
    require(vars.isCollateralEnabled, Errors.COLLATERAL_CANNOT_BE_LIQUIDATED);
    require(params.totalDebt > 0, Errors.SPECIFIED_CURRENCY_NOT_BORROWED_BY_USER);
  }

  /**
   * @notice Validates the health factor of a user
   * @param reservesData The state of all the reserves
   * @param reserves The addresses of all the active reserves
   * @param eModeCategories The configuration of all the efficiency mode categories
   * @param userConfig The state of the user for the specific reserve
   * @param user The user to validate health factor of
   * @param userEModeCategory The users active efficiency mode category
   * @param reservesCount The number of available reserves
   * @param oracle The price oracle
   */
  function validateHealthFactor(
    mapping(address => DataTypes.ReserveData) storage reservesData,
    mapping(uint256 => address) storage reserves,
    mapping(uint8 => DataTypes.EModeCategory) storage eModeCategories,
    DataTypes.UserConfigurationMap memory userConfig,
    address user,
    uint8 userEModeCategory,
    uint256 reservesCount,
    address oracle
  ) internal view returns (uint256, bool) {
    (, , , , uint256 healthFactor, bool hasZeroLtvCollateral) = GenericLogic
      .calculateUserAccountData(
        reservesData,
        reserves,
        eModeCategories,
        DataTypes.CalculateUserAccountDataParams({
          userConfig: userConfig,
          reservesCount: reservesCount,
          user: user,
          oracle: oracle,
          userEModeCategory: userEModeCategory
        })
      );

    require(
      healthFactor >= HEALTH_FACTOR_LIQUIDATION_THRESHOLD,
      Errors.HEALTH_FACTOR_LOWER_THAN_LIQUIDATION_THRESHOLD
    );

    return (healthFactor, hasZeroLtvCollateral);
  }

  struct validateHFAndLtvLocalVars {
    uint256 healthFactor;
    uint256 assetLtv;
    uint256 reserveDecimals;
    uint256 totalSupplyAtoken;
    bool hasZeroLtvCollateral;
  }

  /**
   * @notice Validates the health factor of a user and the ltv of the asset being withdrawn
   * @param reservesData The state of all the reserves
   * @param reserves The addresses of all the active reserves
   * @param eModeCategories The configuration of all the efficiency mode categories
   * @param userConfig The state of the user for the specific reserve
   * @param asset The asset for which the ltv will be validated
   * @param from The user from which the aTokens are being transferred
   * @param reservesCount The number of available reserves
   * @param oracle The price oracle
   * @param userEModeCategory The users active efficiency mode category
   */
  function validateHFAndLtv(
    mapping(address => DataTypes.ReserveData) storage reservesData,
    mapping(uint256 => address) storage reserves,
    mapping(uint8 => DataTypes.EModeCategory) storage eModeCategories,
    DataTypes.UserConfigurationMap memory userConfig,
    address asset,
    address from,
    uint256 reservesCount,
    address oracle,
    uint8 userEModeCategory
  ) internal view {
    validateHFAndLtvLocalVars memory vars;
    DataTypes.ReserveData memory reserve = reservesData[asset];
    (vars.healthFactor, vars.hasZeroLtvCollateral) = validateHealthFactor(
      reservesData,
      reserves,
      eModeCategories,
      userConfig,
      from,
      userEModeCategory,
      reservesCount,
      oracle
    );

    vars.assetLtv = reserve.configuration.getLtv();

    require(vars.assetLtv == 0 || !vars.hasZeroLtvCollateral, Errors.LTV_VALIDATION_FAILED);
  }

  /**
   * @notice Validates a transfer action
   * @param reserve The reserve object
   */
  function validateTransfer(DataTypes.ReserveData storage reserve) internal view {
    require(!reserve.configuration.getPaused(), Errors.RESERVE_PAUSED);
  }

  /**
   * @notice Validates a drop reserve action
   * @param reserves a mapping storing the list of reserves
   * @param reserve The reserve object
   * @param asset The address of the reserve's underlying asset
   **/
<<<<<<< HEAD
  function validateDropReserve(
    mapping(uint256 => address) storage reserves,
    DataTypes.ReserveData storage reserve,
    address asset
  ) internal view {
    require(asset != address(0), Errors.ZERO_ADDRESS_NOT_VALID);
    require(reserve.id != 0 || reserves[0] == asset, Errors.ASSET_NOT_LISTED);
    require(
      IERC20(reserve.stableDebtTokenAddress).totalSupply() == 0,
      Errors.RL_STABLE_DEBT_NOT_ZERO
    );
=======
  function validateDropReserve(DataTypes.ReserveData storage reserve) internal view {
    require(IERC20(reserve.stableDebtTokenAddress).totalSupply() == 0, Errors.STABLE_DEBT_NOT_ZERO);
>>>>>>> e61d0ba6
    require(
      IERC20(reserve.variableDebtTokenAddress).totalSupply() == 0,
      Errors.VARIABLE_DEBT_SUPPLY_NOT_ZERO
    );
    require(IERC20(reserve.aTokenAddress).totalSupply() == 0, Errors.ATOKEN_SUPPLY_NOT_ZERO);
  }

  /**
   * @notice Validates the action of setting efficiency mode
   * @param reservesData the data mapping of the reserves
   * @param reserves a mapping storing the list of reserves
   * @param eModeCategories a mapping storing configurations for all efficiency mode categories
   * @param userConfig the user configuration
   * @param reservesCount The total number of valid reserves
   * @param categoryId The id of the category
   **/
  function validateSetUserEMode(
    mapping(address => DataTypes.ReserveData) storage reservesData,
    mapping(uint256 => address) storage reserves,
    mapping(uint8 => DataTypes.EModeCategory) storage eModeCategories,
    DataTypes.UserConfigurationMap memory userConfig,
    uint256 reservesCount,
    uint8 categoryId
  ) internal view {
    // category is invalid if the liq threshold is not set
    require(
      categoryId == 0 || eModeCategories[categoryId].liquidationThreshold > 0,
      Errors.INCONSISTENT_EMODE_CATEGORY
    );

    //eMode can always be enabled if the user hasn't supplied anything
    if (userConfig.isEmpty()) {
      return;
    }

    // if user is trying to set another category than default we require that
    // either the user is not borrowing, or it's borrowing assets of categoryId
    if (categoryId > 0) {
      unchecked {
        for (uint256 i = 0; i < reservesCount; i++) {
          if (userConfig.isBorrowing(i)) {
            DataTypes.ReserveConfigurationMap memory configuration = reservesData[reserves[i]]
              .configuration;
            require(
              configuration.getEModeCategory() == categoryId,
              Errors.INCONSISTENT_EMODE_CATEGORY
            );
          }
        }
      }
    }
  }

  /**
   * @notice Validates if an asset can be activated as collateral in supply/transfer/set as collateral/mint unbacked/liquidate
   * @dev This is used to ensure that the constraints for isolated assets are respected by all the actions that generate transfers of aTokens
   * @param reservesData the data mapping of the reserves
   * @param reserves a mapping storing the list of reserves
   * @param userConfig the user configuration
   * @param asset The address of the asset being validated as collateral
   * @return True if the asset can be activated as collateral, false otherwise
   **/
  function validateUseAsCollateral(
    mapping(address => DataTypes.ReserveData) storage reservesData,
    mapping(uint256 => address) storage reserves,
    DataTypes.UserConfigurationMap storage userConfig,
    address asset
  ) internal view returns (bool) {
    if (!userConfig.isUsingAsCollateralAny()) {
      return true;
    }

    (bool isolationModeActive, , ) = userConfig.getIsolationModeState(reservesData, reserves);
    DataTypes.ReserveConfigurationMap memory configuration = reservesData[asset].configuration;

    return (!isolationModeActive && configuration.getDebtCeiling() == 0);
  }
}<|MERGE_RESOLUTION|>--- conflicted
+++ resolved
@@ -625,7 +625,6 @@
    * @param reserve The reserve object
    * @param asset The address of the reserve's underlying asset
    **/
-<<<<<<< HEAD
   function validateDropReserve(
     mapping(uint256 => address) storage reserves,
     DataTypes.ReserveData storage reserve,
@@ -633,14 +632,7 @@
   ) internal view {
     require(asset != address(0), Errors.ZERO_ADDRESS_NOT_VALID);
     require(reserve.id != 0 || reserves[0] == asset, Errors.ASSET_NOT_LISTED);
-    require(
-      IERC20(reserve.stableDebtTokenAddress).totalSupply() == 0,
-      Errors.RL_STABLE_DEBT_NOT_ZERO
-    );
-=======
-  function validateDropReserve(DataTypes.ReserveData storage reserve) internal view {
     require(IERC20(reserve.stableDebtTokenAddress).totalSupply() == 0, Errors.STABLE_DEBT_NOT_ZERO);
->>>>>>> e61d0ba6
     require(
       IERC20(reserve.variableDebtTokenAddress).totalSupply() == 0,
       Errors.VARIABLE_DEBT_SUPPLY_NOT_ZERO

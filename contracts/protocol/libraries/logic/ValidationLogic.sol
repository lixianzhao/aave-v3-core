--- conflicted
+++ resolved
@@ -35,24 +35,9 @@
   using UserConfiguration for DataTypes.UserConfigurationMap;
   using Address for address;
 
-<<<<<<< HEAD
   // Factor to apply to "only-variable-debt" liquidity rate to get threshold for rebalancing, expressed in bps
   // A factor of 9000 results in 90%
   uint256 public constant REBALANCE_UP_LIQUIDITY_RATE_THRESHOLD = 9000;
-=======
-  /**
-   * @dev This constant represents the delta between the maximum variable borrow rate and liquidity rate below which
-   * stable rate rebalances up are allowed when the usage ratio > `REBALANCE_UP_USAGE_RATIO_THRESHOLD`
-   * Expressed in bps, a factor of 0.4e4 results in 40.00%
-   */
-  uint256 public constant REBALANCE_UP_LIQUIDITY_RATE_THRESHOLD = 0.4e4;
-
-  /**
-   * @dev This constant represents the minimum borrow usage ratio threshold at which rebalances up are possible
-   * Expressed in ray, a rate of 0.95e27 results in 95%
-   */
-  uint256 public constant REBALANCE_UP_USAGE_RATIO_THRESHOLD = 0.95e27;
->>>>>>> d1d8db89
 
   // Minimum health factor allowed under any circumstance
   // A value of 0.95e18 results in 0.95
@@ -411,30 +396,9 @@
     require(isActive, Errors.RESERVE_INACTIVE);
     require(!isPaused, Errors.RESERVE_PAUSED);
 
-<<<<<<< HEAD
     uint256 totalDebt = stableDebtToken.totalSupply() + variableDebtToken.totalSupply();
 
     (uint256 liquidityRateVariableDebtOnly, , ) = IReserveInterestRateStrategy(
-=======
-    //if the usage ratio is below the threshold, no rebalances are needed
-    uint256 totalDebt = (IERC20(reserveCache.stableDebtTokenAddress).totalSupply() +
-      IERC20(reserveCache.variableDebtTokenAddress).totalSupply()).wadToRay();
-    uint256 availableLiquidity = IERC20(reserveAddress)
-      .balanceOf(reserveCache.aTokenAddress)
-      .wadToRay();
-    uint256 borrowUsageRatio = totalDebt == 0
-      ? 0
-      : totalDebt.rayDiv(availableLiquidity + totalDebt);
-
-    //if the usage ratio is higher than the threshold and liquidity rate less than the maximum allowed based
-    // on the max variable borrow rate, we allow rebalancing of the stable rate positions.
-    require(
-      borrowUsageRatio >= REBALANCE_UP_USAGE_RATIO_THRESHOLD,
-      Errors.INTEREST_RATE_REBALANCE_CONDITIONS_NOT_MET
-    );
-
-    uint256 maxVariableBorrowRate = IReserveInterestRateStrategy(
->>>>>>> d1d8db89
       reserve.interestRateStrategyAddress
     ).calculateInterestRates(
         DataTypes.CalculateInterestRatesParams({
@@ -452,11 +416,7 @@
 
     require(
       reserveCache.currLiquidityRate <=
-<<<<<<< HEAD
         liquidityRateVariableDebtOnly.percentMul(REBALANCE_UP_LIQUIDITY_RATE_THRESHOLD),
-=======
-        maxVariableBorrowRate.percentMul(REBALANCE_UP_LIQUIDITY_RATE_THRESHOLD),
->>>>>>> d1d8db89
       Errors.INTEREST_RATE_REBALANCE_CONDITIONS_NOT_MET
     );
   }

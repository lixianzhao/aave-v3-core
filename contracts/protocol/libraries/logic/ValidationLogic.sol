// SPDX-License-Identifier: agpl-3.0
pragma solidity 0.8.10;

import {IERC20} from '../../../dependencies/openzeppelin/contracts/IERC20.sol';
import {Address} from '../../../dependencies/openzeppelin/contracts/Address.sol';
import {GPv2SafeERC20} from '../../../dependencies/gnosis/contracts/GPv2SafeERC20.sol';
import {IReserveInterestRateStrategy} from '../../../interfaces/IReserveInterestRateStrategy.sol';
import {IStableDebtToken} from '../../../interfaces/IStableDebtToken.sol';
import {IScaledBalanceToken} from '../../../interfaces/IScaledBalanceToken.sol';
import {IPriceOracleGetter} from '../../../interfaces/IPriceOracleGetter.sol';
import {IAToken} from '../../../interfaces/IAToken.sol';
import {IPriceOracleSentinel} from '../../../interfaces/IPriceOracleSentinel.sol';
import {ReserveConfiguration} from '../configuration/ReserveConfiguration.sol';
import {UserConfiguration} from '../configuration/UserConfiguration.sol';
import {Errors} from '../helpers/Errors.sol';
import {WadRayMath} from '../math/WadRayMath.sol';
import {PercentageMath} from '../math/PercentageMath.sol';
import {DataTypes} from '../types/DataTypes.sol';
import {ReserveLogic} from './ReserveLogic.sol';
import {GenericLogic} from './GenericLogic.sol';
import {SafeCast} from '../../../dependencies/openzeppelin/contracts/SafeCast.sol';

/**
 * @title ReserveLogic library
 * @author Aave
 * @notice Implements functions to validate the different actions of the protocol
 */
library ValidationLogic {
  using ReserveLogic for DataTypes.ReserveData;
  using WadRayMath for uint256;
  using PercentageMath for uint256;
  using SafeCast for uint256;
  using GPv2SafeERC20 for IERC20;
  using ReserveConfiguration for DataTypes.ReserveConfigurationMap;
  using UserConfiguration for DataTypes.UserConfigurationMap;
  using Address for address;

  // Factor to apply to the maximum variable borrow to calculate the maximum liquidity rate allowed, expressed in bps
  // A factor of 4000 results in 40%
  uint256 public constant REBALANCE_UP_MAXIMUM_VARIABLE_RATE_FACTOR = 4000;

  // Maximum borrow utilization rate allowed, expressed in ray
  // A rate of 0.95e27 results in 95%
  uint256 public constant REBALANCE_UP_MAXIMUM_BORROW_UTILIZATION_RATE = 0.95e27;

  // Minimum health factor allowed under any circumstance
  // A value of 0.95e18 results in 0.95
  uint256 public constant MINIMUM_HEALTH_FACTOR_LIQUIDATION_THRESHOLD = 0.95e18;

  // Minimum health factor to consider a user position healthy
  uint256 public constant HEALTH_FACTOR_LIQUIDATION_THRESHOLD = 1e18;

  /**
   * @notice Validates a supply action.
   * @param reserveCache The cached data of the reserve
   * @param amount The amount to be supplied
   */
  function validateSupply(DataTypes.ReserveCache memory reserveCache, uint256 amount)
    internal
    view
  {
    require(amount != 0, Errors.INVALID_AMOUNT);

    (bool isActive, bool isFrozen, , , bool isPaused) = reserveCache
      .reserveConfiguration
      .getFlags();
    require(isActive, Errors.RESERVE_INACTIVE);
    require(!isPaused, Errors.RESERVE_PAUSED);
    require(!isFrozen, Errors.RESERVE_FROZEN);

    uint256 supplyCap = reserveCache.reserveConfiguration.getSupplyCap();
    require(
      supplyCap == 0 ||
        (IAToken(reserveCache.aTokenAddress).scaledTotalSupply().rayMul(
          reserveCache.nextLiquidityIndex
        ) + amount) <=
        supplyCap * (10**reserveCache.reserveConfiguration.getDecimals()),
      Errors.SUPPLY_CAP_EXCEEDED
    );
  }

  /**
   * @notice Validates a withdraw action.
   * @param reserveCache The cached data of the reserve
   * @param amount The amount to be withdrawn
   * @param userBalance The balance of the user
   */
  function validateWithdraw(
    DataTypes.ReserveCache memory reserveCache,
    uint256 amount,
    uint256 userBalance
  ) internal pure {
    require(amount != 0, Errors.INVALID_AMOUNT);
    require(amount <= userBalance, Errors.NOT_ENOUGH_AVAILABLE_USER_BALANCE);

    (bool isActive, , , , bool isPaused) = reserveCache.reserveConfiguration.getFlags();
    require(isActive, Errors.RESERVE_INACTIVE);
    require(!isPaused, Errors.RESERVE_PAUSED);
  }

  struct ValidateBorrowLocalVars {
    uint256 currentLtv;
    uint256 currentLiquidationThreshold;
    uint256 collateralNeededInBaseCurrency;
    uint256 userCollateralInBaseCurrency;
    uint256 userDebtInBaseCurrency;
    uint256 availableLiquidity;
    uint256 healthFactor;
    uint256 totalDebt;
    uint256 totalSupplyVariableDebt;
    uint256 reserveDecimals;
    uint256 borrowCap;
    uint256 amountInBaseCurrency;
    uint256 assetUnit;
    address eModePriceSource;
    bool isActive;
    bool isFrozen;
    bool isPaused;
    bool borrowingEnabled;
    bool stableRateBorrowingEnabled;
  }

  /**
   * @notice Validates a borrow action.
   * @param reservesData The state of all the reserves
   * @param reserves The addresses of all the active reserves
   * @param eModeCategories The configuration of all the efficiency mode categories
   * @param params Additional params needed for the validation
   */
  function validateBorrow(
    mapping(address => DataTypes.ReserveData) storage reservesData,
    mapping(uint256 => address) storage reserves,
    mapping(uint8 => DataTypes.EModeCategory) storage eModeCategories,
    DataTypes.ValidateBorrowParams memory params
  ) internal view {
    require(params.amount != 0, Errors.INVALID_AMOUNT);

    ValidateBorrowLocalVars memory vars;

    (
      vars.isActive,
      vars.isFrozen,
      vars.borrowingEnabled,
      vars.stableRateBorrowingEnabled,
      vars.isPaused
    ) = params.reserveCache.reserveConfiguration.getFlags();

    require(vars.isActive, Errors.RESERVE_INACTIVE);
    require(!vars.isPaused, Errors.RESERVE_PAUSED);
    require(!vars.isFrozen, Errors.RESERVE_FROZEN);
    require(vars.borrowingEnabled, Errors.BORROWING_NOT_ENABLED);

    require(
      params.priceOracleSentinel == address(0) ||
        IPriceOracleSentinel(params.priceOracleSentinel).isBorrowAllowed(),
      Errors.PRICE_ORACLE_SENTINEL_CHECK_FAILED
    );

    //validate interest rate mode
    require(
      params.interestRateMode == DataTypes.InterestRateMode.VARIABLE ||
        params.interestRateMode == DataTypes.InterestRateMode.STABLE,
      Errors.INVALID_INTEREST_RATE_MODE_SELECTED
    );

    vars.reserveDecimals = params.reserveCache.reserveConfiguration.getDecimals();
    vars.borrowCap = params.reserveCache.reserveConfiguration.getBorrowCap();
    unchecked {
      vars.assetUnit = 10**vars.reserveDecimals;
    }

    if (vars.borrowCap != 0) {
      vars.totalSupplyVariableDebt = params.reserveCache.currScaledVariableDebt.rayMul(
        params.reserveCache.nextVariableBorrowIndex
      );

      vars.totalDebt =
        params.reserveCache.currTotalStableDebt +
        vars.totalSupplyVariableDebt +
        params.amount;

      unchecked {
        require(vars.totalDebt <= vars.borrowCap * vars.assetUnit, Errors.BORROW_CAP_EXCEEDED);
      }
    }

    if (params.isolationModeActive) {
      // check that the asset being borrowed is borrowable in isolation mode AND
      // the total exposure is no bigger than the collateral debt ceiling
      require(
        params.reserveCache.reserveConfiguration.getBorrowableInIsolation(),
        Errors.ASSET_NOT_BORROWABLE_IN_ISOLATION
      );

      require(
        reservesData[params.isolationModeCollateralAddress].isolationModeTotalDebt +
          (params.amount / 10**(vars.reserveDecimals - ReserveConfiguration.DEBT_CEILING_DECIMALS))
            .toUint128() <=
          params.isolationModeDebtCeiling,
        Errors.DEBT_CEILING_EXCEEDED
      );
    }

    if (params.userEModeCategory != 0) {
      require(
        params.reserveCache.reserveConfiguration.getEModeCategory() == params.userEModeCategory,
        Errors.INCONSISTENT_EMODE_CATEGORY
      );
      vars.eModePriceSource = eModeCategories[params.userEModeCategory].priceSource;
    }

    (
      vars.userCollateralInBaseCurrency,
      vars.userDebtInBaseCurrency,
      vars.currentLtv,
      vars.currentLiquidationThreshold,
      vars.healthFactor,

    ) = GenericLogic.calculateUserAccountData(
      reservesData,
      reserves,
      eModeCategories,
      DataTypes.CalculateUserAccountDataParams({
        userConfig: params.userConfig,
        reservesCount: params.reservesCount,
        user: params.userAddress,
        oracle: params.oracle,
        userEModeCategory: params.userEModeCategory
      })
    );

    require(vars.userCollateralInBaseCurrency > 0, Errors.COLLATERAL_BALANCE_IS_ZERO);
    require(vars.currentLtv > 0, Errors.LTV_VALIDATION_FAILED);

    require(
      vars.healthFactor > HEALTH_FACTOR_LIQUIDATION_THRESHOLD,
      Errors.HEALTH_FACTOR_LOWER_THAN_LIQUIDATION_THRESHOLD
    );

    vars.amountInBaseCurrency =
      IPriceOracleGetter(params.oracle).getAssetPrice(
        vars.eModePriceSource != address(0) ? vars.eModePriceSource : params.asset
      ) *
      params.amount;
    unchecked {
      vars.amountInBaseCurrency /= vars.assetUnit;
    }

    //add the current already borrowed amount to the amount requested to calculate the total collateral needed.
    vars.collateralNeededInBaseCurrency = (vars.userDebtInBaseCurrency + vars.amountInBaseCurrency)
      .percentDiv(vars.currentLtv); //LTV is calculated in percentage

    require(
      vars.collateralNeededInBaseCurrency <= vars.userCollateralInBaseCurrency,
      Errors.COLLATERAL_CANNOT_COVER_NEW_BORROW
    );

    /**
     * Following conditions need to be met if the user is borrowing at a stable rate:
     * 1. Reserve must be enabled for stable rate borrowing
     * 2. Users cannot borrow from the reserve if their collateral is (mostly) the same currency
     *    they are borrowing, to prevent abuses.
     * 3. Users will be able to borrow only a portion of the total available liquidity
     **/

    if (params.interestRateMode == DataTypes.InterestRateMode.STABLE) {
      //check if the borrow mode is stable and if stable rate borrowing is enabled on this reserve

      require(vars.stableRateBorrowingEnabled, Errors.STABLE_BORROWING_NOT_ENABLED);

      require(
        !params.userConfig.isUsingAsCollateral(reservesData[params.asset].id) ||
          params.reserveCache.reserveConfiguration.getLtv() == 0 ||
          params.amount > IERC20(params.reserveCache.aTokenAddress).balanceOf(params.userAddress),
        Errors.COLLATERAL_SAME_AS_BORROWING_CURRENCY
      );

      vars.availableLiquidity = IERC20(params.asset).balanceOf(params.reserveCache.aTokenAddress);

      //calculate the max available loan size in stable rate mode as a percentage of the
      //available liquidity
      uint256 maxLoanSizeStable = vars.availableLiquidity.percentMul(params.maxStableLoanPercent);

      require(params.amount <= maxLoanSizeStable, Errors.AMOUNT_BIGGER_THAN_MAX_LOAN_SIZE_STABLE);
    }
  }

  /**
   * @notice Validates a repay action.
   * @param reserveCache The cached data of the reserve
   * @param amountSent The amount sent for the repayment. Can be an actual value or uint(-1)
   * @param interestRateMode The interest rate mode of the debt being repaid
   * @param onBehalfOf The address of the user msg.sender is repaying for
   * @param stableDebt The borrow balance of the user
   * @param variableDebt The borrow balance of the user
   */
  function validateRepay(
    DataTypes.ReserveCache memory reserveCache,
    uint256 amountSent,
    DataTypes.InterestRateMode interestRateMode,
    address onBehalfOf,
    uint256 stableDebt,
    uint256 variableDebt
  ) internal view {
    require(amountSent > 0, Errors.INVALID_AMOUNT);
    require(
      amountSent != type(uint256).max || msg.sender == onBehalfOf,
      Errors.NO_EXPLICIT_AMOUNT_TO_REPAY_ON_BEHALF
    );

    (bool isActive, , , , bool isPaused) = reserveCache.reserveConfiguration.getFlags();
    require(isActive, Errors.RESERVE_INACTIVE);
    require(!isPaused, Errors.RESERVE_PAUSED);

    uint256 variableDebtPreviousIndex = IScaledBalanceToken(reserveCache.variableDebtTokenAddress)
      .getPreviousIndex(onBehalfOf);

    uint40 stableRatePreviousTimestamp = IStableDebtToken(reserveCache.stableDebtTokenAddress)
      .getUserLastUpdated(onBehalfOf);

    require(
      (stableRatePreviousTimestamp < uint40(block.timestamp) &&
        interestRateMode == DataTypes.InterestRateMode.STABLE) ||
        (variableDebtPreviousIndex < reserveCache.nextVariableBorrowIndex &&
          interestRateMode == DataTypes.InterestRateMode.VARIABLE),
      Errors.SAME_BLOCK_BORROW_REPAY
    );

    require(
      (stableDebt > 0 && interestRateMode == DataTypes.InterestRateMode.STABLE) ||
        (variableDebt > 0 && interestRateMode == DataTypes.InterestRateMode.VARIABLE),
      Errors.NO_DEBT_OF_SELECTED_TYPE
    );
  }

  /**
   * @notice Validates a swap of borrow rate mode.
   * @param reserve The reserve state on which the user is swapping the rate
   * @param reserveCache The cached data of the reserve
   * @param userConfig The user reserves configuration
   * @param stableDebt The stable debt of the user
   * @param variableDebt The variable debt of the user
   * @param currentRateMode The rate mode of the debt being swapped
   */
  function validateSwapRateMode(
    DataTypes.ReserveData storage reserve,
    DataTypes.ReserveCache memory reserveCache,
    DataTypes.UserConfigurationMap storage userConfig,
    uint256 stableDebt,
    uint256 variableDebt,
    DataTypes.InterestRateMode currentRateMode
  ) internal view {
    (bool isActive, bool isFrozen, , bool stableRateEnabled, bool isPaused) = reserveCache
      .reserveConfiguration
      .getFlags();
    require(isActive, Errors.RESERVE_INACTIVE);
    require(!isPaused, Errors.RESERVE_PAUSED);
    require(!isFrozen, Errors.RESERVE_FROZEN);

    if (currentRateMode == DataTypes.InterestRateMode.STABLE) {
      require(stableDebt > 0, Errors.NO_OUTSTANDING_STABLE_DEBT);
    } else if (currentRateMode == DataTypes.InterestRateMode.VARIABLE) {
      require(variableDebt > 0, Errors.NO_OUTSTANDING_VARIABLE_DEBT);
      /**
       * user wants to swap to stable, before swapping we need to ensure that
       * 1. stable borrow rate is enabled on the reserve
       * 2. user is not trying to abuse the reserve by supplying
       * more collateral than he is borrowing, artificially lowering
       * the interest rate, borrowing at variable, and switching to stable
       **/
      require(stableRateEnabled, Errors.STABLE_BORROWING_NOT_ENABLED);

      require(
        !userConfig.isUsingAsCollateral(reserve.id) ||
          reserveCache.reserveConfiguration.getLtv() == 0 ||
          stableDebt + variableDebt > IERC20(reserveCache.aTokenAddress).balanceOf(msg.sender),
        Errors.COLLATERAL_SAME_AS_BORROWING_CURRENCY
      );
    } else {
      revert(Errors.INVALID_INTEREST_RATE_MODE_SELECTED);
    }
  }

  /**
   * @notice Validates a stable borrow rate rebalance action.
   * @param reserve The reserve state on which the user is getting rebalanced
   * @param reserveCache The cached state of the reserve
   * @param reserveAddress The address of the reserve
   * @param stableDebtToken The stable debt token instance
   * @param variableDebtToken The variable debt token instance
   * @param aTokenAddress The address of the aToken contract
   */
  function validateRebalanceStableBorrowRate(
    DataTypes.ReserveData storage reserve,
    DataTypes.ReserveCache memory reserveCache,
    address reserveAddress,
    IERC20 stableDebtToken,
    IERC20 variableDebtToken,
    address aTokenAddress
  ) internal view {
    (bool isActive, , , , bool isPaused) = reserveCache.reserveConfiguration.getFlags();
    require(isActive, Errors.RESERVE_INACTIVE);
    require(!isPaused, Errors.RESERVE_PAUSED);

    //if the utilization rate is below the threshold, no rebalances are needed
    uint256 totalDebt = (stableDebtToken.totalSupply() + variableDebtToken.totalSupply())
      .wadToRay();
    uint256 availableLiquidity = IERC20(reserveAddress).balanceOf(aTokenAddress).wadToRay();
    uint256 borrowUtilizationRate = totalDebt == 0
      ? 0
      : totalDebt.rayDiv(availableLiquidity + totalDebt);

    //if the utilization rate is more than the threshold and liquidity rate less than the maximum allowed based
    // on the max variable borrow rate, we allow rebalancing of the stable rate positions.

    uint256 currentLiquidityRate = reserveCache.currLiquidityRate;
    uint256 maxVariableBorrowRate = IReserveInterestRateStrategy(
      reserve.interestRateStrategyAddress
    ).getMaxVariableBorrowRate();

    require(
      borrowUtilizationRate >= REBALANCE_UP_MAXIMUM_BORROW_UTILIZATION_RATE &&
        currentLiquidityRate <=
        maxVariableBorrowRate.percentMul(REBALANCE_UP_MAXIMUM_VARIABLE_RATE_FACTOR),
      Errors.INTEREST_RATE_REBALANCE_CONDITIONS_NOT_MET
    );
  }

  /**
   * @notice Validates the action of setting an asset as collateral.
   * @param reserveCache The cached data of the reserve
   * @param userBalance The balance of the user
   */
  function validateSetUseReserveAsCollateral(
    DataTypes.ReserveCache memory reserveCache,
    uint256 userBalance
  ) internal pure {
    require(userBalance > 0, Errors.UNDERLYING_BALANCE_ZERO);

    (bool isActive, , , , bool isPaused) = reserveCache.reserveConfiguration.getFlags();
    require(isActive, Errors.RESERVE_INACTIVE);
    require(!isPaused, Errors.RESERVE_PAUSED);
  }

  /**
   * @notice Validates a flashloan action.
   * @param assets The assets being flash-borrowed
   * @param amounts The amounts for each asset being borrowed
   * @param reservesData The state of all the reserves
   */
  function validateFlashloan(
    address[] memory assets,
    uint256[] memory amounts,
    mapping(address => DataTypes.ReserveData) storage reservesData
  ) internal view {
    require(assets.length == amounts.length, Errors.INCONSISTENT_FLASHLOAN_PARAMS);
    for (uint256 i = 0; i < assets.length; i++) {
      DataTypes.ReserveConfigurationMap memory configuration = reservesData[assets[i]]
        .configuration;
      require(!configuration.getPaused(), Errors.RESERVE_PAUSED);
      require(configuration.getActive(), Errors.RESERVE_INACTIVE);
    }
  }

  /**
   * @notice Validates a flashloan action.
   * @param reserve The state of the reserve
   */
  function validateFlashloanSimple(DataTypes.ReserveData storage reserve) internal view {
    DataTypes.ReserveConfigurationMap memory configuration = reserve.configuration;
    require(!configuration.getPaused(), Errors.RESERVE_PAUSED);
    require(configuration.getActive(), Errors.RESERVE_INACTIVE);
  }

  struct ValidateLiquidationCallLocalVars {
    bool collateralReserveActive;
    bool collateralReservePaused;
    bool principalReserveActive;
    bool principalReservePaused;
    bool isCollateralEnabled;
  }

  /**
   * @notice Validates the liquidation action.
   * @param userConfig The user configuration mapping
   * @param collateralReserve The reserve data of the collateral
   * @param params Additional parameters needed for the validation
   */
  function validateLiquidationCall(
    DataTypes.UserConfigurationMap storage userConfig,
    DataTypes.ReserveData storage collateralReserve,
    DataTypes.ValidateLiquidationCallParams memory params
  ) internal view {
    ValidateLiquidationCallLocalVars memory vars;

    (vars.collateralReserveActive, , , , vars.collateralReservePaused) = collateralReserve
      .configuration
      .getFlags();

    (vars.principalReserveActive, , , , vars.principalReservePaused) = params
      .debtReserveCache
      .reserveConfiguration
      .getFlags();

    require(vars.collateralReserveActive && vars.principalReserveActive, Errors.RESERVE_INACTIVE);
    require(!vars.collateralReservePaused && !vars.principalReservePaused, Errors.RESERVE_PAUSED);

    require(
      params.priceOracleSentinel == address(0) ||
        params.healthFactor < MINIMUM_HEALTH_FACTOR_LIQUIDATION_THRESHOLD ||
        IPriceOracleSentinel(params.priceOracleSentinel).isLiquidationAllowed(),
      Errors.PRICE_ORACLE_SENTINEL_CHECK_FAILED
    );

    require(
      params.healthFactor < HEALTH_FACTOR_LIQUIDATION_THRESHOLD,
      Errors.HEALTH_FACTOR_NOT_BELOW_THRESHOLD
    );

    vars.isCollateralEnabled =
      collateralReserve.configuration.getLiquidationThreshold() > 0 &&
      userConfig.isUsingAsCollateral(collateralReserve.id);

    //if collateral isn't enabled as collateral by user, it cannot be liquidated
    require(vars.isCollateralEnabled, Errors.COLLATERAL_CANNOT_BE_LIQUIDATED);
    require(params.totalDebt > 0, Errors.SPECIFIED_CURRENCY_NOT_BORROWED_BY_USER);
  }

  /**
   * @notice Validates the health factor of a user.
   * @param reservesData The state of all the reserves
   * @param reserves The addresses of all the active reserves
   * @param eModeCategories The configuration of all the efficiency mode categories
   * @param userConfig The state of the user for the specific reserve
   * @param user The user to validate health factor of
   * @param userEModeCategory The users active efficiency mode category
   * @param reservesCount The number of available reserves
   * @param oracle The price oracle
   */
  function validateHealthFactor(
    mapping(address => DataTypes.ReserveData) storage reservesData,
    mapping(uint256 => address) storage reserves,
    mapping(uint8 => DataTypes.EModeCategory) storage eModeCategories,
    DataTypes.UserConfigurationMap memory userConfig,
    address user,
    uint8 userEModeCategory,
    uint256 reservesCount,
    address oracle
  ) internal view returns (uint256, bool) {
    (, , , , uint256 healthFactor, bool hasZeroLtvCollateral) = GenericLogic
      .calculateUserAccountData(
        reservesData,
        reserves,
        eModeCategories,
        DataTypes.CalculateUserAccountDataParams({
          userConfig: userConfig,
          reservesCount: reservesCount,
          user: user,
          oracle: oracle,
          userEModeCategory: userEModeCategory
        })
      );

    require(
      healthFactor >= HEALTH_FACTOR_LIQUIDATION_THRESHOLD,
      Errors.HEALTH_FACTOR_LOWER_THAN_LIQUIDATION_THRESHOLD
    );

    return (healthFactor, hasZeroLtvCollateral);
  }

  struct ValidateHFAndLtvLocalVars {
    uint256 assetLtv;
    bool hasZeroLtvCollateral;
  }

  /**
   * @notice Validates the health factor of a user and the ltv of the asset being withdrawn.
   * @param reservesData The state of all the reserves
   * @param reserves The addresses of all the active reserves
   * @param eModeCategories The configuration of all the efficiency mode categories
   * @param userConfig The state of the user for the specific reserve
   * @param asset The asset for which the ltv will be validated
   * @param from The user from which the aTokens are being transferred
   * @param reservesCount The number of available reserves
   * @param oracle The price oracle
   * @param userEModeCategory The users active efficiency mode category
   */
  function validateHFAndLtv(
    mapping(address => DataTypes.ReserveData) storage reservesData,
    mapping(uint256 => address) storage reserves,
    mapping(uint8 => DataTypes.EModeCategory) storage eModeCategories,
    DataTypes.UserConfigurationMap memory userConfig,
    address asset,
    address from,
    uint256 reservesCount,
    address oracle,
    uint8 userEModeCategory
  ) internal view {
    ValidateHFAndLtvLocalVars memory vars;
    DataTypes.ReserveData memory reserve = reservesData[asset];

    (, vars.hasZeroLtvCollateral) = validateHealthFactor(
      reservesData,
      reserves,
      eModeCategories,
      userConfig,
      from,
      userEModeCategory,
      reservesCount,
      oracle
    );
    vars.assetLtv = reserve.configuration.getLtv();
    require(vars.assetLtv == 0 || !vars.hasZeroLtvCollateral, Errors.LTV_VALIDATION_FAILED);
  }

  /**
   * @notice Validates a transfer action.
   * @param reserve The reserve object
   */
  function validateTransfer(DataTypes.ReserveData storage reserve) internal view {
    require(!reserve.configuration.getPaused(), Errors.RESERVE_PAUSED);
  }

  /**
<<<<<<< HEAD
   * @notice Validates a drop reserve action.
=======
   * @notice Validates a drop reserve action
   * @param reserves a mapping storing the list of reserves
>>>>>>> 00b00037
   * @param reserve The reserve object
   * @param asset The address of the reserve's underlying asset
   **/
  function validateDropReserve(
    mapping(uint256 => address) storage reserves,
    DataTypes.ReserveData storage reserve,
    address asset
  ) internal view {
    require(asset != address(0), Errors.ZERO_ADDRESS_NOT_VALID);
    require(reserve.id != 0 || reserves[0] == asset, Errors.ASSET_NOT_LISTED);
    require(IERC20(reserve.stableDebtTokenAddress).totalSupply() == 0, Errors.STABLE_DEBT_NOT_ZERO);
    require(
      IERC20(reserve.variableDebtTokenAddress).totalSupply() == 0,
      Errors.VARIABLE_DEBT_SUPPLY_NOT_ZERO
    );
    require(IERC20(reserve.aTokenAddress).totalSupply() == 0, Errors.ATOKEN_SUPPLY_NOT_ZERO);
  }

  /**
   * @notice Validates the action of setting efficiency mode.
   * @param reservesData the data mapping of the reserves
   * @param reserves a mapping storing the list of reserves
   * @param eModeCategories a mapping storing configurations for all efficiency mode categories
   * @param userConfig the user configuration
   * @param reservesCount The total number of valid reserves
   * @param categoryId The id of the category
   **/
  function validateSetUserEMode(
    mapping(address => DataTypes.ReserveData) storage reservesData,
    mapping(uint256 => address) storage reserves,
    mapping(uint8 => DataTypes.EModeCategory) storage eModeCategories,
    DataTypes.UserConfigurationMap memory userConfig,
    uint256 reservesCount,
    uint8 categoryId
  ) internal view {
    // category is invalid if the liq threshold is not set
    require(
      categoryId == 0 || eModeCategories[categoryId].liquidationThreshold > 0,
      Errors.INCONSISTENT_EMODE_CATEGORY
    );

    //eMode can always be enabled if the user hasn't supplied anything
    if (userConfig.isEmpty()) {
      return;
    }

    // if user is trying to set another category than default we require that
    // either the user is not borrowing, or it's borrowing assets of categoryId
    if (categoryId > 0) {
      unchecked {
        for (uint256 i = 0; i < reservesCount; i++) {
          if (userConfig.isBorrowing(i)) {
            DataTypes.ReserveConfigurationMap memory configuration = reservesData[reserves[i]]
              .configuration;
            require(
              configuration.getEModeCategory() == categoryId,
              Errors.INCONSISTENT_EMODE_CATEGORY
            );
          }
        }
      }
    }
  }

  /**
   * @notice Validates if an asset can be activated as collateral in supply/transfer/set as collateral/mint unbacked/liquidate
   * @dev This is used to ensure that the constraints for isolated assets are respected by all the actions that generate transfers of aTokens
   * @param reservesData the data mapping of the reserves
   * @param reserves a mapping storing the list of reserves
   * @param userConfig the user configuration
   * @param asset The address of the asset being validated as collateral
   * @return True if the asset can be activated as collateral, false otherwise
   **/
  function validateUseAsCollateral(
    mapping(address => DataTypes.ReserveData) storage reservesData,
    mapping(uint256 => address) storage reserves,
    DataTypes.UserConfigurationMap storage userConfig,
    address asset
  ) internal view returns (bool) {
    if (!userConfig.isUsingAsCollateralAny()) {
      return true;
    }

    (bool isolationModeActive, , ) = userConfig.getIsolationModeState(reservesData, reserves);
    DataTypes.ReserveConfigurationMap memory configuration = reservesData[asset].configuration;

    return (!isolationModeActive && configuration.getDebtCeiling() == 0);
  }
}<|MERGE_RESOLUTION|>--- conflicted
+++ resolved
@@ -623,12 +623,8 @@
   }
 
   /**
-<<<<<<< HEAD
    * @notice Validates a drop reserve action.
-=======
-   * @notice Validates a drop reserve action
    * @param reserves a mapping storing the list of reserves
->>>>>>> 00b00037
    * @param reserve The reserve object
    * @param asset The address of the reserve's underlying asset
    **/

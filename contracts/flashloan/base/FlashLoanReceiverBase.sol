// SPDX-License-Identifier: agpl-3.0
pragma solidity 0.8.6;

import {SafeMath} from '../../dependencies/openzeppelin/contracts/SafeMath.sol';
import {IERC20} from '../../dependencies/openzeppelin/contracts/IERC20.sol';
import {SafeERC20} from '../../dependencies/openzeppelin/contracts/SafeERC20.sol';
import {IFlashLoanReceiver} from '../interfaces/IFlashLoanReceiver.sol';
import {IPoolAddressesProvider} from '../../interfaces/IPoolAddressesProvider.sol';
import {IPool} from '../../interfaces/IPool.sol';

abstract contract FlashLoanReceiverBase is IFlashLoanReceiver {
  using SafeERC20 for IERC20;
  using SafeMath for uint256;

  IPoolAddressesProvider public immutable override ADDRESSES_PROVIDER;
  IPool public immutable override POOL;

<<<<<<< HEAD
  constructor(ILendingPoolAddressesProvider provider) {
=======
  constructor(IPoolAddressesProvider provider) public {
>>>>>>> 1ae681df
    ADDRESSES_PROVIDER = provider;
    POOL = IPool(provider.getPool());
  }
}<|MERGE_RESOLUTION|>--- conflicted
+++ resolved
@@ -15,11 +15,7 @@
   IPoolAddressesProvider public immutable override ADDRESSES_PROVIDER;
   IPool public immutable override POOL;
 
-<<<<<<< HEAD
-  constructor(ILendingPoolAddressesProvider provider) {
-=======
-  constructor(IPoolAddressesProvider provider) public {
->>>>>>> 1ae681df
+  constructor(IPoolAddressesProvider provider) {
     ADDRESSES_PROVIDER = provider;
     POOL = IPool(provider.getPool());
   }

--- conflicted
+++ resolved
@@ -28,24 +28,6 @@
   );
 
   /**
-<<<<<<< HEAD
-   * @notice Mints `amount` aTokens to `user`
-   * @param caller The address minting tokens
-   * @param onBehalfOf The address receiving the minted tokens
-   * @param amount The amount of tokens getting minted
-   * @param index The next liquidity index of the reserve
-   * @return `true` if the the previous balance of the user was 0
-   */
-  function mint(
-    address caller,
-    address onBehalfOf,
-    uint256 amount,
-    uint256 index
-  ) external returns (bool);
-
-  /**
-=======
->>>>>>> 2df6caac
    * @notice Emitted after aTokens are burned
    * @param from The owner of the aTokens, getting them burned
    * @param target The address that will receive the underlying
@@ -71,24 +53,22 @@
   event BalanceTransfer(address indexed from, address indexed to, uint256 value, uint256 index);
 
   /**
-<<<<<<< HEAD
-   * @notice Burns aTokens from `from` and sends the equivalent amount of underlying to `receiverOfUnderlying`
-=======
    * @notice Mints `amount` aTokens to `user`
-   * @param user The address receiving the minted tokens
+   * @param caller The address minting tokens
+   * @param onBehalfOf The address receiving the minted tokens
    * @param amount The amount of tokens getting minted
    * @param index The next liquidity index of the reserve
    * @return `true` if the the previous balance of the user was 0
    */
   function mint(
-    address user,
+    address caller,
+    address onBehalfOf,
     uint256 amount,
     uint256 index
   ) external returns (bool);
 
   /**
    * @notice Burns aTokens from `user` and sends the equivalent amount of underlying to `receiverOfUnderlying`
->>>>>>> 2df6caac
    * @dev In some instances, the mint event could be emitted from a burn transaction
    * if the amount to burn is less than the interest the user earned
    * @param from The owner of the aTokens, getting them burned

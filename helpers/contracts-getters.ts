import {
  AaveProtocolDataProviderFactory,
  ATokenFactory,
  ATokensAndRatesHelperFactory,
  AaveOracleFactory,
  DefaultReserveInterestRateStrategyFactory,
  GenericLogicFactory,
  InitializableAdminUpgradeabilityProxyFactory,
  PoolAddressesProviderFactory,
  PoolAddressesProviderRegistryFactory,
  PoolCollateralManagerFactory,
  PoolConfiguratorFactory,
<<<<<<< HEAD
  PoolFactory,
  LendingRateOracleFactory,
=======
  LendingPoolFactory,
  RateOracleFactory,
>>>>>>> 7b659518
  MintableERC20Factory,
  MockATokenFactory,
  MockFlashLoanReceiverFactory,
  MockStableDebtTokenFactory,
  MockVariableDebtTokenFactory,
  MockUniswapV2Router02Factory,
  PriceOracleFactory,
  ReserveLogicFactory,
  SelfdestructTransferFactory,
  StableAndVariableTokensHelperFactory,
  StableDebtTokenFactory,
  UniswapLiquiditySwapAdapterFactory,
  UniswapRepayAdapterFactory,
  VariableDebtTokenFactory,
  WalletBalanceProviderFactory,
  WETH9MockedFactory,
  WETHGatewayFactory,
  FlashLiquidationAdapterFactory,
} from '../types';
import { IERC20DetailedFactory } from '../types/IERC20DetailedFactory';
import { getEthersSigners, MockTokenMap } from './contracts-helpers';
import { DRE, getDb, notFalsyOrZeroAddress } from './misc-utils';
import { eContractid, PoolConfiguration, tEthereumAddress, TokenContractId } from './types';

export const getFirstSigner = async () => (await getEthersSigners())[0];

export const getPoolAddressesProvider = async (address?: tEthereumAddress) => {
  return await PoolAddressesProviderFactory.connect(
    address ||
      (await getDb().get(`${eContractid.PoolAddressesProvider}.${DRE.network.name}`).value())
        .address,
    await getFirstSigner()
  );
};
export const getPoolConfiguratorProxy = async (address?: tEthereumAddress) => {
  return await PoolConfiguratorFactory.connect(
    address ||
      (await getDb().get(`${eContractid.PoolConfigurator}.${DRE.network.name}`).value())
        .address,
    await getFirstSigner()
  );
};

export const getPool = async (address?: tEthereumAddress) =>
  await PoolFactory.connect(
    address ||
      (await getDb().get(`${eContractid.Pool}.${DRE.network.name}`).value()).address,
    await getFirstSigner()
  );

export const getPriceOracle = async (address?: tEthereumAddress) =>
  await PriceOracleFactory.connect(
    address ||
      (await getDb().get(`${eContractid.PriceOracle}.${DRE.network.name}`).value()).address,
    await getFirstSigner()
  );

export const getAToken = async (address?: tEthereumAddress) =>
  await ATokenFactory.connect(
    address || (await getDb().get(`${eContractid.AToken}.${DRE.network.name}`).value()).address,
    await getFirstSigner()
  );

export const getStableDebtToken = async (address?: tEthereumAddress) =>
  await StableDebtTokenFactory.connect(
    address ||
      (await getDb().get(`${eContractid.StableDebtToken}.${DRE.network.name}`).value()).address,
    await getFirstSigner()
  );

export const getVariableDebtToken = async (address?: tEthereumAddress) =>
  await VariableDebtTokenFactory.connect(
    address ||
      (await getDb().get(`${eContractid.VariableDebtToken}.${DRE.network.name}`).value()).address,
    await getFirstSigner()
  );

export const getMintableERC20 = async (address: tEthereumAddress) =>
  await MintableERC20Factory.connect(
    address ||
      (await getDb().get(`${eContractid.MintableERC20}.${DRE.network.name}`).value()).address,
    await getFirstSigner()
  );

export const getIErc20Detailed = async (address: tEthereumAddress) =>
  await IERC20DetailedFactory.connect(
    address ||
      (await getDb().get(`${eContractid.IERC20Detailed}.${DRE.network.name}`).value()).address,
    await getFirstSigner()
  );

export const getAaveProtocolDataProvider = async (address?: tEthereumAddress) =>
  await AaveProtocolDataProviderFactory.connect(
    address ||
      (await getDb().get(`${eContractid.AaveProtocolDataProvider}.${DRE.network.name}`).value())
        .address,
    await getFirstSigner()
  );

export const getInterestRateStrategy = async (address?: tEthereumAddress) =>
  await DefaultReserveInterestRateStrategyFactory.connect(
    address ||
      (
        await getDb()
          .get(`${eContractid.DefaultReserveInterestRateStrategy}.${DRE.network.name}`)
          .value()
      ).address,
    await getFirstSigner()
  );

export const getMockFlashLoanReceiver = async (address?: tEthereumAddress) =>
  await MockFlashLoanReceiverFactory.connect(
    address ||
      (await getDb().get(`${eContractid.MockFlashLoanReceiver}.${DRE.network.name}`).value())
        .address,
    await getFirstSigner()
  );

export const getRateOracle = async (address?: tEthereumAddress) =>
  await RateOracleFactory.connect(
    address ||
      (await getDb().get(`${eContractid.RateOracle}.${DRE.network.name}`).value()).address,
    await getFirstSigner()
  );

export const getMockedTokens = async (config: PoolConfiguration) => {
  const tokenSymbols = Object.keys(config.ReservesConfig);
  const db = getDb();
  const tokens: MockTokenMap = await tokenSymbols.reduce<Promise<MockTokenMap>>(
    async (acc, tokenSymbol) => {
      const accumulator = await acc;
      const address = db.get(`${tokenSymbol.toUpperCase()}.${DRE.network.name}`).value().address;
      accumulator[tokenSymbol] = await getMintableERC20(address);
      return Promise.resolve(acc);
    },
    Promise.resolve({})
  );
  return tokens;
};

export const getAllMockedTokens = async () => {
  const db = getDb();
  const tokens: MockTokenMap = await Object.keys(TokenContractId).reduce<Promise<MockTokenMap>>(
    async (acc, tokenSymbol) => {
      const accumulator = await acc;
      const address = db.get(`${tokenSymbol.toUpperCase()}.${DRE.network.name}`).value().address;
      accumulator[tokenSymbol] = await getMintableERC20(address);
      return Promise.resolve(acc);
    },
    Promise.resolve({})
  );
  return tokens;
};

export const getPairsTokenAggregator = (
  allAssetsAddresses: {
    [tokenSymbol: string]: tEthereumAddress;
  },
  aggregatorsAddresses: { [tokenSymbol: string]: tEthereumAddress }
): [string[], string[]] => {
  const { ETH, WETH, ...assetsAddressesWithoutEth } = allAssetsAddresses;

  const pairs = Object.entries(assetsAddressesWithoutEth).map(([tokenSymbol, tokenAddress]) => {
    //if (true/*tokenSymbol !== 'WETH' && tokenSymbol !== 'ETH' && tokenSymbol !== 'LpWETH'*/) {
    const aggregatorAddressIndex = Object.keys(aggregatorsAddresses).findIndex(
      (value) => value === tokenSymbol
    );
    const [, aggregatorAddress] = (Object.entries(aggregatorsAddresses) as [
      string,
      tEthereumAddress
    ][])[aggregatorAddressIndex];
    return [tokenAddress, aggregatorAddress];
    //}
  }) as [string, string][];

  const mappedPairs = pairs.map(([asset]) => asset);
  const mappedAggregators = pairs.map(([, source]) => source);

  return [mappedPairs, mappedAggregators];
};

export const getPoolAddressesProviderRegistry = async (address?: tEthereumAddress) =>
  await PoolAddressesProviderRegistryFactory.connect(
    notFalsyOrZeroAddress(address)
      ? address
      : (
          await getDb()
            .get(`${eContractid.PoolAddressesProviderRegistry}.${DRE.network.name}`)
            .value()
        ).address,
    await getFirstSigner()
  );

export const getReserveLogic = async (address?: tEthereumAddress) =>
  await ReserveLogicFactory.connect(
    address ||
      (await getDb().get(`${eContractid.ReserveLogic}.${DRE.network.name}`).value()).address,
    await getFirstSigner()
  );

export const getGenericLogic = async (address?: tEthereumAddress) =>
  await GenericLogicFactory.connect(
    address ||
      (await getDb().get(`${eContractid.GenericLogic}.${DRE.network.name}`).value()).address,
    await getFirstSigner()
  );

export const getStableAndVariableTokensHelper = async (address?: tEthereumAddress) =>
  await StableAndVariableTokensHelperFactory.connect(
    address ||
      (
        await getDb()
          .get(`${eContractid.StableAndVariableTokensHelper}.${DRE.network.name}`)
          .value()
      ).address,
    await getFirstSigner()
  );

export const getATokensAndRatesHelper = async (address?: tEthereumAddress) =>
  await ATokensAndRatesHelperFactory.connect(
    address ||
      (await getDb().get(`${eContractid.ATokensAndRatesHelper}.${DRE.network.name}`).value())
        .address,
    await getFirstSigner()
  );

export const getWETHGateway = async (address?: tEthereumAddress) =>
  await WETHGatewayFactory.connect(
    address ||
      (await getDb().get(`${eContractid.WETHGateway}.${DRE.network.name}`).value()).address,
    await getFirstSigner()
  );

export const getWETHMocked = async (address?: tEthereumAddress) =>
  await WETH9MockedFactory.connect(
    address || (await getDb().get(`${eContractid.WETHMocked}.${DRE.network.name}`).value()).address,
    await getFirstSigner()
  );

export const getMockAToken = async (address?: tEthereumAddress) =>
  await MockATokenFactory.connect(
    address || (await getDb().get(`${eContractid.MockAToken}.${DRE.network.name}`).value()).address,
    await getFirstSigner()
  );

export const getMockVariableDebtToken = async (address?: tEthereumAddress) =>
  await MockVariableDebtTokenFactory.connect(
    address ||
      (await getDb().get(`${eContractid.MockVariableDebtToken}.${DRE.network.name}`).value())
        .address,
    await getFirstSigner()
  );

export const getMockStableDebtToken = async (address?: tEthereumAddress) =>
  await MockStableDebtTokenFactory.connect(
    address ||
      (await getDb().get(`${eContractid.MockStableDebtToken}.${DRE.network.name}`).value()).address,
    await getFirstSigner()
  );

export const getSelfdestructTransferMock = async (address?: tEthereumAddress) =>
  await SelfdestructTransferFactory.connect(
    address ||
      (await getDb().get(`${eContractid.SelfdestructTransferMock}.${DRE.network.name}`).value())
        .address,
    await getFirstSigner()
  );

export const getProxy = async (address: tEthereumAddress) =>
  await InitializableAdminUpgradeabilityProxyFactory.connect(address, await getFirstSigner());

export const getPoolImpl = async (address?: tEthereumAddress) =>
  await PoolFactory.connect(
    address ||
      (await getDb().get(`${eContractid.PoolImpl}.${DRE.network.name}`).value()).address,
    await getFirstSigner()
  );

export const getPoolConfiguratorImpl = async (address?: tEthereumAddress) =>
  await PoolConfiguratorFactory.connect(
    address ||
      (await getDb().get(`${eContractid.PoolConfiguratorImpl}.${DRE.network.name}`).value())
        .address,
    await getFirstSigner()
  );

export const getPoolCollateralManagerImpl = async (address?: tEthereumAddress) =>
  await PoolCollateralManagerFactory.connect(
    address ||
      (
        await getDb()
          .get(`${eContractid.PoolCollateralManagerImpl}.${DRE.network.name}`)
          .value()
      ).address,
    await getFirstSigner()
  );

export const getWalletProvider = async (address?: tEthereumAddress) =>
  await WalletBalanceProviderFactory.connect(
    address ||
      (await getDb().get(`${eContractid.WalletBalanceProvider}.${DRE.network.name}`).value())
        .address,
    await getFirstSigner()
  );

export const getPoolCollateralManager = async (address?: tEthereumAddress) =>
  await PoolCollateralManagerFactory.connect(
    address ||
      (await getDb().get(`${eContractid.PoolCollateralManager}.${DRE.network.name}`).value())
        .address,
    await getFirstSigner()
  );

export const getAddressById = async (id: string): Promise<tEthereumAddress | undefined> =>
  (await getDb().get(`${id}.${DRE.network.name}`).value())?.address || undefined;

export const getAaveOracle = async (address?: tEthereumAddress) =>
  await AaveOracleFactory.connect(
    address || (await getDb().get(`${eContractid.AaveOracle}.${DRE.network.name}`).value()).address,
    await getFirstSigner()
  );

export const getMockUniswapRouter = async (address?: tEthereumAddress) =>
  await MockUniswapV2Router02Factory.connect(
    address ||
      (await getDb().get(`${eContractid.MockUniswapV2Router02}.${DRE.network.name}`).value())
        .address,
    await getFirstSigner()
  );

export const getUniswapLiquiditySwapAdapter = async (address?: tEthereumAddress) =>
  await UniswapLiquiditySwapAdapterFactory.connect(
    address ||
      (await getDb().get(`${eContractid.UniswapLiquiditySwapAdapter}.${DRE.network.name}`).value())
        .address,
    await getFirstSigner()
  );

export const getUniswapRepayAdapter = async (address?: tEthereumAddress) =>
  await UniswapRepayAdapterFactory.connect(
    address ||
      (await getDb().get(`${eContractid.UniswapRepayAdapter}.${DRE.network.name}`).value()).address,
    await getFirstSigner()
  );

export const getFlashLiquidationAdapter = async (address?: tEthereumAddress) =>
  await FlashLiquidationAdapterFactory.connect(
    address ||
      (await getDb().get(`${eContractid.FlashLiquidationAdapter}.${DRE.network.name}`).value())
        .address,
    await getFirstSigner()
  );

export const getChainId = async () => (await DRE.ethers.provider.getNetwork()).chainId;<|MERGE_RESOLUTION|>--- conflicted
+++ resolved
@@ -10,13 +10,8 @@
   PoolAddressesProviderRegistryFactory,
   PoolCollateralManagerFactory,
   PoolConfiguratorFactory,
-<<<<<<< HEAD
   PoolFactory,
-  LendingRateOracleFactory,
-=======
-  LendingPoolFactory,
   RateOracleFactory,
->>>>>>> 7b659518
   MintableERC20Factory,
   MockATokenFactory,
   MockFlashLoanReceiverFactory,

import { BigNumber } from 'ethers';

export interface SymbolMap<T> {
  [symbol: string]: T;
}

export type eNetwork = eEthereumNetwork;

export enum eEthereumNetwork {
  kovan = 'kovan',
  ropsten = 'ropsten',
  main = 'main',
  coverage = 'coverage',
  hardhat = 'hardhat',
  tenderlyMain = 'tenderlyMain',
}

export enum eContractid {
  Example = 'Example',
  PoolAddressesProvider = 'PoolAddressesProvider',
  MintableERC20 = 'MintableERC20',
  MintableDelegationERC20 = 'MintableDelegationERC20',
  PoolAddressesProviderRegistry = 'PoolAddressesProviderRegistry',
  ACLManager = 'ACLManager',
  PoolParametersProvider = 'PoolParametersProvider',
  PoolConfigurator = 'PoolConfigurator',
  ValidationLogic = 'ValidationLogic',
  ReserveLogic = 'ReserveLogic',
  GenericLogic = 'GenericLogic',
  SupplyLogic = 'SupplyLogic',
  BorrowLogic = 'BorrowLogic',
  LiquidationLogic = 'LiquidationLogic',
  BridgeLogic = 'BridgeLogic',
  EModeLogic = 'EModeLogic',
  ConfiguratorLogic = 'ConfiguratorLogic',
  Pool = 'Pool',
  PriceOracle = 'PriceOracle',
  Proxy = 'Proxy',
  MockAggregator = 'MockAggregator',
  AaveOracle = 'AaveOracle',
  DefaultReserveInterestRateStrategy = 'DefaultReserveInterestRateStrategy',
  InitializableImmutableAdminUpgradeabilityProxy = 'InitializableImmutableAdminUpgradeabilityProxy',
  MockFlashLoanReceiver = 'MockFlashLoanReceiver',
  AToken = 'AToken',
  MockAToken = 'MockAToken',
  DelegationAwareAToken = 'DelegationAwareAToken',
  MockStableDebtToken = 'MockStableDebtToken',
  MockVariableDebtToken = 'MockVariableDebtToken',
  AaveProtocolDataProvider = 'AaveProtocolDataProvider',
  IERC20Detailed = 'IERC20Detailed',
  StableDebtToken = 'StableDebtToken',
  VariableDebtToken = 'VariableDebtToken',
  FeeProvider = 'FeeProvider',
  TokenDistributor = 'TokenDistributor',
  ReservesSetupHelper = 'ReservesSetupHelper',
  WETH = 'WETH',
  WETHMocked = 'WETHMocked',
  PoolImpl = 'PoolImpl',
  PoolConfiguratorImpl = 'PoolConfiguratorImpl',
  MockIncentivesController = 'MockIncentivesController',
  MockReserveConfiguration = 'MockReserveConfiguration',
  MockPool = 'MockPool',
  MockInitializableImple = 'MockInitializableImple',
  MockInitializableImpleV2 = 'MockInitializableImpleV2',
  MockInitializableFromConstructorImple = 'MockInitializableFromConstructorImple',
  MockReentrantInitializableImple = 'MockReentrantInitializableImple',
}

/*
 * Error messages prefix glossary:
 *  - VL = ValidationLogic
 *  - MATH = Math libraries
 *  - AT = aToken or DebtTokens
 *  - P = Pool
 *  - PAPR = PoolAddressesProviderRegistry
 *  - PC = PoolConfiguration
 *  - RL = ReserveLogic
 *  - P = Pausable
 */
export enum ProtocolErrors {
  //common errors
  CALLER_NOT_POOL_ADMIN = '33', // 'The caller must be the pool admin'

  //contract specific errors
  VL_INVALID_AMOUNT = '1', // 'Amount must be greater than 0'
  VL_NO_ACTIVE_RESERVE = '2', // 'Action requires an active reserve'
  VL_RESERVE_FROZEN = '3', // 'Action requires an unfrozen reserve'
  VL_CURRENT_AVAILABLE_LIQUIDITY_NOT_ENOUGH = '4', // 'The current liquidity is not enough'
  VL_NOT_ENOUGH_AVAILABLE_USER_BALANCE = '5', // 'User cannot withdraw more than the available balance'
  VL_BORROWING_NOT_ENABLED = '7', // 'Borrowing is not enabled'
  VL_INVALID_INTEREST_RATE_MODE_SELECTED = '8', // 'Invalid interest rate mode selected'
  VL_COLLATERAL_BALANCE_IS_0 = '9', // 'The collateral balance is 0'
  VL_HEALTH_FACTOR_LOWER_THAN_LIQUIDATION_THRESHOLD = '10', // 'Health factor is lesser than the liquidation threshold'
  VL_COLLATERAL_CANNOT_COVER_NEW_BORROW = '11', // 'There is not enough collateral to cover a new borrow'
  VL_STABLE_BORROWING_NOT_ENABLED = '12', // stable borrowing not enabled
  VL_COLLATERAL_SAME_AS_BORROWING_CURRENCY = '13', // collateral is (mostly) the same currency that is being borrowed
  VL_AMOUNT_BIGGER_THAN_MAX_LOAN_SIZE_STABLE = '14', // 'The requested amount is greater than the max loan size in stable rate mode
  VL_NO_DEBT_OF_SELECTED_TYPE = '15', // 'for repayment of stable debt, the user needs to have stable debt, otherwise, he needs to have variable debt'
  VL_NO_EXPLICIT_AMOUNT_TO_REPAY_ON_BEHALF = '16', // 'To repay on behalf of an user an explicit amount to repay is needed'
  VL_NO_STABLE_RATE_LOAN_IN_RESERVE = '17', // 'User does not have a stable rate loan in progress on this reserve'
  VL_NO_VARIABLE_RATE_LOAN_IN_RESERVE = '18', // 'User does not have a variable rate loan in progress on this reserve'
  VL_UNDERLYING_BALANCE_NOT_GREATER_THAN_0 = '19', // 'The underlying balance needs to be greater than 0'
  VL_SUPPLIED_ASSETS_ALREADY_IN_USE = '20', // 'User supplied assets are already being used as collateral'
  P_NOT_ENOUGH_STABLE_BORROW_BALANCE = '21', // 'User does not have any stable rate loan for this reserve'
  P_INTEREST_RATE_REBALANCE_CONDITIONS_NOT_MET = '22', // 'Interest rate rebalance conditions were not met'
  P_LIQUIDATION_CALL_FAILED = '23', // 'Liquidation call failed'
  P_NOT_ENOUGH_LIQUIDITY_TO_BORROW = '24', // 'There is not enough liquidity available to borrow'
  P_REQUESTED_AMOUNT_TOO_SMALL = '25', // 'The requested amount is too small for a FlashLoan.'
  P_INCONSISTENT_PROTOCOL_ACTUAL_BALANCE = '26', // 'The actual balance of the protocol is inconsistent'
  P_CALLER_NOT_POOL_CONFIGURATOR = '27', // 'The caller is not the pool configurator'
  P_INCONSISTENT_FLASHLOAN_PARAMS = '28',
  CT_CALLER_MUST_BE_POOL = '29', // 'The caller of this function must be a pool'
  CT_CANNOT_GIVE_ALLOWANCE_TO_HIMSELF = '30', // 'User cannot give allowance to himself'
  CT_TRANSFER_AMOUNT_NOT_GT_0 = '31', // 'Transferred amount needs to be greater than zero'
  RL_RESERVE_ALREADY_INITIALIZED = '32', // 'Reserve has already been initialized'
  PC_RESERVE_LIQUIDITY_NOT_0 = '34', // 'The liquidity of the reserve needs to be 0'
  PC_INVALID_ATOKEN_POOL_ADDRESS = '35', // 'The liquidity of the reserve needs to be 0'
  PC_INVALID_STABLE_DEBT_TOKEN_POOL_ADDRESS = '36', // 'The liquidity of the reserve needs to be 0'
  PC_INVALID_VARIABLE_DEBT_TOKEN_POOL_ADDRESS = '37', // 'The liquidity of the reserve needs to be 0'
  PC_INVALID_STABLE_DEBT_TOKEN_UNDERLYING_ADDRESS = '38', // 'The liquidity of the reserve needs to be 0'
  PC_INVALID_VARIABLE_DEBT_TOKEN_UNDERLYING_ADDRESS = '39', // 'The liquidity of the reserve needs to be 0'
  PC_INVALID_ADDRESSES_PROVIDER_ID = '40', // 'The liquidity of the reserve needs to be 0'
  PC_CALLER_NOT_EMERGENCY_ADMIN = '76', // 'The caller must be the emergencya admin'
  PAPR_PROVIDER_NOT_REGISTERED = '41', // 'Provider is not registered'
  VL_HEALTH_FACTOR_NOT_BELOW_THRESHOLD = '42', // 'Health factor is not below the threshold'
  VL_COLLATERAL_CANNOT_BE_LIQUIDATED = '43', // 'The collateral chosen cannot be liquidated'
  VL_SPECIFIED_CURRENCY_NOT_BORROWED_BY_USER = '44', // 'User did not borrow the specified currency'
  VL_NOT_ENOUGH_LIQUIDITY_TO_LIQUIDATE = '45', // "There isn't enough liquidity available to liquidate"
  P_INVALID_FLASHLOAN_MODE = '47', //Invalid flashloan mode selected
  MATH_MULTIPLICATION_OVERFLOW = '48',
  MATH_ADDITION_OVERFLOW = '49',
  MATH_DIVISION_BY_ZERO = '50',
  CT_INVALID_MINT_AMOUNT = '56', //invalid amount to mint
  CT_INVALID_BURN_AMOUNT = '58', //invalid amount to burn
  P_REENTRANCY_NOT_ALLOWED = '62',
  P_CALLER_MUST_BE_AN_ATOKEN = '63',
  P_IS_PAUSED = '64', // 'Pool is paused'
  P_NO_MORE_RESERVES_ALLOWED = '65',
  P_INVALID_FLASH_LOAN_EXECUTOR_RETURN = '66',
  P_NOT_CONTRACT = '78',
  RC_INVALID_LTV = '67',
  RC_INVALID_LIQ_THRESHOLD = '68',
  RC_INVALID_LIQ_BONUS = '69',
  RC_INVALID_DECIMALS = '70',
  RC_INVALID_RESERVE_FACTOR = '71',
  PAPR_INVALID_ADDRESSES_PROVIDER_ID = '72',
  VL_INCONSISTENT_FLASHLOAN_PARAMS = '73',
  SDT_STABLE_DEBT_OVERFLOW = '79',
  VL_BORROW_CAP_EXCEEDED = '81',
  RC_INVALID_BORROW_CAP = '82',
  VL_SUPPLY_CAP_EXCEEDED = '83',
  RC_INVALID_SUPPLY_CAP = '84',
  PC_INVALID_CONFIGURATION = '75',
  PC_CALLER_NOT_EMERGENCY_OR_POOL_ADMIN = '85',
  VL_RESERVE_PAUSED = '86',
  PC_CALLER_NOT_RISK_OR_POOL_ADMIN = '87',
  RL_ATOKEN_SUPPLY_NOT_ZERO = '88',
  RL_STABLE_DEBT_NOT_ZERO = '89',
  RL_VARIABLE_DEBT_SUPPLY_NOT_ZERO = '90',
  VL_LTV_VALIDATION_FAILED = '93',
  VL_SAME_BLOCK_BORROW_REPAY = '94',
  PC_FLASHLOAN_PREMIUMS_MISMATCH = '95',
  PC_FLASHLOAN_PREMIUM_INVALID = '96',
  RC_INVALID_LIQUIDATION_PROTOCOL_FEE = '97',
  RC_INVALID_EMODE_CATEGORY = '98',
  VL_INCONSISTENT_EMODE_CATEGORY = '99',
  HLP_UINT128_OVERFLOW = '100',
  PC_CALLER_NOT_ASSET_LISTING_OR_POOL_ADMIN = '101',
  P_CALLER_NOT_BRIDGE = '102',
  RC_INVALID_UNBACKED_MINT_CAP = '103',
  VL_UNBACKED_MINT_CAP_EXCEEDED = '104',
<<<<<<< HEAD
  VL_PRICE_ORACLE_SENTINEL_FAILED = '105',
=======
>>>>>>> 90689cea

  // old

  INVALID_FROM_BALANCE_AFTER_TRANSFER = 'Invalid from balance after transfer',
  INVALID_TO_BALANCE_AFTER_TRANSFER = 'Invalid from balance after transfer',
  INVALID_OWNER_REVERT_MSG = 'Ownable: caller is not the owner',
  INVALID_HF = 'Invalid health factor',
  TRANSFER_AMOUNT_EXCEEDS_BALANCE = 'ERC20: transfer amount exceeds balance',
  SAFEERC20_LOWLEVEL_CALL = 'SafeERC20: low-level call failed',
}

export type tEthereumAddress = string;
export type tStringTokenBigUnits = string; // 1 ETH, or 10e6 USDC or 10e18 DAI
export type tBigNumberTokenBigUnits = BigNumber;
export type tStringTokenSmallUnits = string; // 1 wei, or 1 basic unit of USDC, or 1 basic unit of DAI
export type tBigNumberTokenSmallUnits = BigNumber;

export interface iAssetCommon<T> {
  [key: string]: T;
}
export interface iAssetBase<T> {
  WETH: T;
  DAI: T;
  TUSD: T;
  USDC: T;
  USDT: T;
  SUSD: T;
  AAVE: T;
  BAT: T;
  MKR: T;
  LINK: T;
  KNC: T;
  WBTC: T;
  MANA: T;
  ZRX: T;
  SNX: T;
  BUSD: T;
  YFI: T;
  UNI: T;
  USD: T;
  REN: T;
  ENJ: T;
  UniDAIWETH: T;
  UniWBTCWETH: T;
  UniAAVEWETH: T;
  UniBATWETH: T;
  UniDAIUSDC: T;
  UniCRVWETH: T;
  UniLINKWETH: T;
  UniMKRWETH: T;
  UniRENWETH: T;
  UniSNXWETH: T;
  UniUNIWETH: T;
  UniUSDCWETH: T;
  UniWBTCUSDC: T;
  UniYFIWETH: T;
  BptWBTCWETH: T;
  BptBALWETH: T;
  WMATIC: T;
  STAKE: T;
  xSUSHI: T;
}

export type iAssetsWithoutETH<T> = Omit<iAssetBase<T>, 'ETH'>;

export type iAssetsWithoutUSD<T> = Omit<iAssetBase<T>, 'USD'>;

export type iAavePoolAssets<T> = Pick<
  iAssetsWithoutUSD<T>,
  | 'DAI'
  | 'TUSD'
  | 'USDC'
  | 'USDT'
  | 'SUSD'
  | 'AAVE'
  | 'BAT'
  | 'MKR'
  | 'LINK'
  | 'KNC'
  | 'WBTC'
  | 'MANA'
  | 'ZRX'
  | 'SNX'
  | 'BUSD'
  | 'WETH'
  | 'YFI'
  | 'UNI'
  | 'REN'
  | 'ENJ'
  | 'xSUSHI'
>;

export type iMultiPoolsAssets<T> = iAssetCommon<T> | iAavePoolAssets<T>;

export type iAssetAggregatorBase<T> = iAssetsWithoutETH<T>;

export enum TokenContractId {
  DAI = 'DAI',
  AAVE = 'AAVE',
  TUSD = 'TUSD',
  BAT = 'BAT',
  WETH = 'WETH',
  USDC = 'USDC',
  USDT = 'USDT',
  SUSD = 'SUSD',
  ZRX = 'ZRX',
  MKR = 'MKR',
  WBTC = 'WBTC',
  LINK = 'LINK',
  KNC = 'KNC',
  MANA = 'MANA',
  REN = 'REN',
  SNX = 'SNX',
  BUSD = 'BUSD',
  USD = 'USD',
  YFI = 'YFI',
  UNI = 'UNI',
  ENJ = 'ENJ',
  UniDAIWETH = 'UniDAIWETH',
  UniWBTCWETH = 'UniWBTCWETH',
  UniAAVEWETH = 'UniAAVEWETH',
  UniBATWETH = 'UniBATWETH',
  UniDAIUSDC = 'UniDAIUSDC',
  UniCRVWETH = 'UniCRVWETH',
  UniLINKWETH = 'UniLINKWETH',
  UniMKRWETH = 'UniMKRWETH',
  UniRENWETH = 'UniRENWETH',
  UniSNXWETH = 'UniSNXWETH',
  UniUNIWETH = 'UniUNIWETH',
  UniUSDCWETH = 'UniUSDCWETH',
  UniWBTCUSDC = 'UniWBTCUSDC',
  UniYFIWETH = 'UniYFIWETH',
  BptWBTCWETH = 'BptWBTCWETH',
  BptBALWETH = 'BptBALWETH',
  WMATIC = 'WMATIC',
  STAKE = 'STAKE',
  xSUSHI = 'xSUSHI',
}

export interface IReserveParams extends IReserveBorrowParams, IReserveCollateralParams {
  aTokenImpl: eContractid;
  reserveFactor: string;
  supplyCap: string;
  strategy: IInterestRateStrategyParams;
}

export interface IInterestRateStrategyParams {
  name: string;
  optimalUtilizationRate: string;
  baseVariableBorrowRate: string;
  variableRateSlope1: string;
  variableRateSlope2: string;
  stableRateSlope1: string;
  stableRateSlope2: string;
  baseStableRateOffset: string;
  stableRateExcessOffset: string;
  optimalStableToTotalDebtRatio: string;
}

export interface IReserveBorrowParams {
  // optimalUtilizationRate: string;
  // baseVariableBorrowRate: string;
  // variableRateSlope1: string;
  // variableRateSlope2: string;
  // stableRateSlope1: string;
  // stableRateSlope2: string;
  borrowingEnabled: boolean;
  stableBorrowRateEnabled: boolean;
  reserveDecimals: string;
  borrowCap: string;
}

export interface IReserveCollateralParams {
  baseLTVAsCollateral: string;
  liquidationThreshold: string;
  liquidationBonus: string;
}
export interface IMarketRates {
  borrowRate: string;
}

export type iParamsPerNetwork<T> = iEthereumParamsPerNetwork<T>;

export interface iParamsPerNetworkAll<T> extends iEthereumParamsPerNetwork<T> {}

export interface iEthereumParamsPerNetwork<T> {
  [eEthereumNetwork.coverage]: T;
  [eEthereumNetwork.kovan]: T;
  [eEthereumNetwork.ropsten]: T;
  [eEthereumNetwork.main]: T;
  [eEthereumNetwork.hardhat]: T;
  [eEthereumNetwork.tenderlyMain]: T;
}

export enum RateMode {
  None = '0',
  Stable = '1',
  Variable = '2',
}

export interface IProtocolGlobalConfig {
  TokenDistributorPercentageBase: string;
  MockUsdPriceInWei: string;
  UsdAddress: tEthereumAddress;
  NilAddress: tEthereumAddress;
  OneAddress: tEthereumAddress;
  AaveReferral: string;
}

export interface IMocksConfig {
  AllAssetsInitialPrices: iAssetBase<string>;
}

export interface IRate {
  borrowRate: string;
}

export interface ICommonConfiguration {
  MarketId: string;
  ATokenNamePrefix: string;
  StableDebtTokenNamePrefix: string;
  VariableDebtTokenNamePrefix: string;
  SymbolPrefix: string;
  ProviderId: number;
  ProtocolGlobalParams: IProtocolGlobalConfig;
  Mocks: IMocksConfig;
  ProviderRegistry: tEthereumAddress | undefined;
  ProviderRegistryOwner: tEthereumAddress | undefined;
  PoolConfigurator: tEthereumAddress | undefined;
  Pool: tEthereumAddress | undefined;
  TokenDistributor: tEthereumAddress | undefined;
  AaveOracle: tEthereumAddress | undefined;
  FallbackOracle: tEthereumAddress | undefined;
  ChainlinkAggregator: tEthereumAddress | undefined;
  PoolAdmin: tEthereumAddress | undefined;
  PoolAdminIndex: number;
  EmergencyAdmin: tEthereumAddress | undefined;
  EmergencyAdminIndex: number;
  ReserveAssets: SymbolMap<tEthereumAddress> | SymbolMap<undefined>;
  ReservesConfig: iMultiPoolsAssets<IReserveParams>;
  ATokenDomainSeparator: string;
  WETH: tEthereumAddress | undefined;
  WrappedNativeToken: tEthereumAddress | undefined;
  ReserveFactorTreasuryAddress: tEthereumAddress;
  IncentivesController: tEthereumAddress | undefined;
}

export interface IAaveConfiguration extends ICommonConfiguration {
  ReservesConfig: iMultiPoolsAssets<IReserveParams>;
}

export type PoolConfiguration = ICommonConfiguration | IAaveConfiguration;<|MERGE_RESOLUTION|>--- conflicted
+++ resolved
@@ -169,10 +169,7 @@
   P_CALLER_NOT_BRIDGE = '102',
   RC_INVALID_UNBACKED_MINT_CAP = '103',
   VL_UNBACKED_MINT_CAP_EXCEEDED = '104',
-<<<<<<< HEAD
   VL_PRICE_ORACLE_SENTINEL_FAILED = '105',
-=======
->>>>>>> 90689cea
 
   // old
 

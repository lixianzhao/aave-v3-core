--- conflicted
+++ resolved
@@ -27,13 +27,8 @@
   PoolAddressesProviderFactory,
   PoolAddressesProviderRegistryFactory,
   LendingPoolCollateralManagerFactory,
-<<<<<<< HEAD
-  LendingPoolConfiguratorFactory,
+  PoolConfiguratorFactory,
   PoolFactory,
-=======
-  PoolConfiguratorFactory,
-  LendingPoolFactory,
->>>>>>> 8852c8f3
   LendingRateOracleFactory,
   MintableDelegationERC20Factory,
   MintableERC20Factory,

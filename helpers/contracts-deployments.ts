--- conflicted
+++ resolved
@@ -44,13 +44,8 @@
   StableDebtTokenFactory,
   VariableDebtTokenFactory,
   WETH9MockedFactory,
-<<<<<<< HEAD
-  WETHGatewayFactory,
-  FlashLiquidationAdapterFactory,
   PoolBaseLogic,
-  PoolConfiguratorLogicFactory,
-=======
->>>>>>> e03bfff9
+  PoolConfiguratorLogicFactory
 } from '../types';
 import {
   withSaveAndVerify,
@@ -98,15 +93,11 @@
   );
 
 export const deployPoolConfigurator = async (verify?: boolean) => {
-<<<<<<< HEAD
   const poolConfiguratorLogic = await deployPoolConfiguratorLogicLibrary(verify);
   const poolConfiguratorImpl = await new PoolConfiguratorFactory(
     { ['__$4915e286ccea648899157905d465011458$__']: poolConfiguratorLogic.address },
     await getFirstSigner()
   ).deploy();
-=======
-  const poolConfiguratorImpl = await new PoolConfiguratorFactory(await getFirstSigner()).deploy();
->>>>>>> e03bfff9
   await insertContractAddressInDb(eContractid.PoolConfiguratorImpl, poolConfiguratorImpl.address);
   return withSaveAndVerify(poolConfiguratorImpl, eContractid.PoolConfigurator, [], verify);
 };
@@ -161,7 +152,6 @@
   return withSaveAndVerify(validationLogic, eContractid.ValidationLogic, [], verify);
 };
 
-<<<<<<< HEAD
 export const deployPoolBaseLogic = async (
   validationLogic: Contract,
   reserveLogic: Contract,
@@ -204,8 +194,6 @@
   return withSaveAndVerify(poolHelperLogic, eContractid.PoolHelperLogic, [], verify);
 };
 
-=======
->>>>>>> e03bfff9
 export const deployAaveLibraries = async (verify?: boolean): Promise<PoolLibraryAddresses> => {
   const reserveLogic = await deployReserveLogicLibrary(verify);
   const genericLogic = await deployGenericLogic(reserveLogic, verify);
@@ -537,20 +525,6 @@
     verify
   );
 
-<<<<<<< HEAD
-export const deployWETHGateway = async (args: [tEthereumAddress], verify?: boolean) =>
-  withSaveAndVerify(
-    await new WETHGatewayFactory(await getFirstSigner()).deploy(...args),
-    eContractid.WETHGateway,
-    args,
-    verify
-  );
-
-export const authorizeWETHGateway = async (wethGateWay: tEthereumAddress, pool: tEthereumAddress) =>
-  await new WETHGatewayFactory(await getFirstSigner()).attach(wethGateWay).authorizePool(pool);
-
-=======
->>>>>>> e03bfff9
 export const deployMockStableDebtToken = async (
   args: [tEthereumAddress, tEthereumAddress, tEthereumAddress, string, string, string],
   verify?: boolean

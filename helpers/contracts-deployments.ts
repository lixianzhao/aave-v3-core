import { Contract } from 'ethers';
import { DRE } from './misc-utils';
import {
  tEthereumAddress,
  eContractid,
  tStringTokenSmallUnits,
  TokenContractId,
  eEthereumNetwork,
} from './types';
import { MintableERC20 } from '../types/MintableERC20';
import { MockContract } from 'ethereum-waffle';
import { getFirstSigner } from './contracts-getters';
import {
  AaveProtocolDataProviderFactory,
  ATokenFactory,
  ATokensAndRatesHelperFactory,
  AaveOracleFactory,
  DefaultReserveInterestRateStrategyFactory,
  DelegationAwareATokenFactory,
  PoolAddressesProviderFactory,
  PoolAddressesProviderRegistryFactory,
  PoolConfiguratorFactory,
  PoolFactory,
  RateOracleFactory,
  MintableDelegationERC20Factory,
  MintableERC20Factory,
  MockAggregatorFactory,
  MockATokenFactory,
  MockFlashLoanReceiverFactory,
  MockStableDebtTokenFactory,
  MockVariableDebtTokenFactory,
  MockUniswapV2Router02Factory,
  PriceOracleFactory,
<<<<<<< HEAD
  ReserveLogicFactory,
=======
  SelfdestructTransferFactory,
>>>>>>> c6c999cb
  StableDebtTokenFactory,
  VariableDebtTokenFactory,
  WETH9MockedFactory,
  ConfiguratorLogicFactory,
} from '../types';
import {
  withSave,
  registerContractInJsonDb,
  linkBytecode,
  insertContractAddressInDb,
} from './contracts-helpers';
import { StableAndVariableTokensHelperFactory } from '../types/StableAndVariableTokensHelperFactory';
import { MintableDelegationERC20 } from '../types/MintableDelegationERC20';
import { readArtifact as buidlerReadArtifact } from '@nomiclabs/buidler/plugins';
import { HardhatRuntimeEnvironment } from 'hardhat/types';
import { PoolLibraryAddresses } from '../types/PoolFactory';
import AaveConfig from '../market-config';

const readArtifact = async (id: string) => {
  if (DRE.network.name === eEthereumNetwork.buidlerevm) {
    return buidlerReadArtifact(DRE.config.paths.artifacts, id);
  }
  return (DRE as HardhatRuntimeEnvironment).artifacts.readArtifact(id);
};

export const deployPoolAddressesProvider = async (marketId: string) =>
  withSave(
    await new PoolAddressesProviderFactory(await getFirstSigner()).deploy(marketId),
    eContractid.PoolAddressesProvider
  );

export const deployPoolAddressesProviderRegistry = async () =>
  withSave(
    await new PoolAddressesProviderRegistryFactory(await getFirstSigner()).deploy(),
    eContractid.PoolAddressesProviderRegistry
  );

<<<<<<< HEAD
export const deployPoolConfigurator = async () => {
  const poolConfiguratorImpl = await new PoolConfiguratorFactory(await getFirstSigner()).deploy();
  await insertContractAddressInDb(eContractid.PoolConfiguratorImpl, poolConfiguratorImpl.address);
  return withSave(poolConfiguratorImpl, eContractid.PoolConfigurator);
};

export const deployReserveLogicLibrary = async () =>
  withSave(
    await new ReserveLogicFactory(await getFirstSigner()).deploy(),
    eContractid.ReserveLogic
  );

export const deployGenericLogic = async (reserveLogic: Contract) => {
  const genericLogicArtifact = await readArtifact(eContractid.GenericLogic);
=======
export const deployConfiguratorLogicLibrary = async (verify?: boolean) =>
  withSaveAndVerify(
    await new ConfiguratorLogicFactory(await getFirstSigner()).deploy(),
    eContractid.ConfiguratorLogic,
    [],
    verify
  );

export const deployPoolConfigurator = async (verify?: boolean) => {
  const configuratorLogic = await deployConfiguratorLogicLibrary(verify);
  const poolConfiguratorImpl = await new PoolConfiguratorFactory(
    { ['__$3ddc574512022f331a6a4c7e4bbb5c67b6$__']: configuratorLogic.address },
    await getFirstSigner()
  ).deploy();
  await insertContractAddressInDb(eContractid.PoolConfiguratorImpl, poolConfiguratorImpl.address);
  return withSaveAndVerify(poolConfiguratorImpl, eContractid.PoolConfigurator, [], verify);
};
>>>>>>> c6c999cb

export const deployDepositLogic = async (
  verify?: boolean
) => {
  const depositLogicArtifact = await readArtifact(eContractid.DepositLogic);
  
  const linkedDepositLogicByteCode = linkBytecode(depositLogicArtifact, {
  });
  const depositLogicFactory = await DRE.ethers.getContractFactory(
    depositLogicArtifact.abi,
    linkedDepositLogicByteCode
  );
  const depositLogic = await (
    await depositLogicFactory.connect(await getFirstSigner()).deploy()
  ).deployed();
<<<<<<< HEAD
  return withSave(genericLogic, eContractid.GenericLogic);
};

export const deployValidationLogic = async (reserveLogic: Contract, genericLogic: Contract) => {
  const validationLogicArtifact = await readArtifact(eContractid.ValidationLogic);
=======

  return withSaveAndVerify(depositLogic, eContractid.DepositLogic, [], verify);
};


export const deployBorrowLogic = async (
  verify?: boolean
) => {
  const borrowLogicArtifact = await readArtifact(eContractid.BorrowLogic);
  
  const borrowLogicFactory = await DRE.ethers.getContractFactory(
    borrowLogicArtifact.abi,
    borrowLogicArtifact.bytecode
  );
  const borrowLogic = await (
    await borrowLogicFactory.connect(await getFirstSigner()).deploy()
  ).deployed();
>>>>>>> c6c999cb

  return withSaveAndVerify(borrowLogic, eContractid.BorrowLogic, [], verify);
};


export const deployLiquidationLogic = async (
  verify?: boolean
) => {

  const liquidationLogicArtifact = await readArtifact(eContractid.LiquidationLogic);
    
  const borrowLogicFactory = await DRE.ethers.getContractFactory(
    liquidationLogicArtifact.abi,
    liquidationLogicArtifact.bytecode
  );
  const liquidationLogic = await (
    await borrowLogicFactory.connect(await getFirstSigner()).deploy()
  ).deployed();

<<<<<<< HEAD
  return withSave(validationLogic, eContractid.ValidationLogic);
};

export const deployAaveLibraries = async (): Promise<PoolLibraryAddresses> => {
  const reserveLogic = await deployReserveLogicLibrary();
  const genericLogic = await deployGenericLogic(reserveLogic);
  const validationLogic = await deployValidationLogic(reserveLogic, genericLogic);
=======
  return withSaveAndVerify(liquidationLogic, eContractid.LiquidationLogic, [], verify);
};

>>>>>>> c6c999cb

export const deployAaveLibraries = async (verify?: boolean): Promise<PoolLibraryAddresses> => {
  const depositLogic = await deployDepositLogic( verify);
  const borrowLogic = await deployBorrowLogic(verify);
  const liquidationLogic = await deployLiquidationLogic(verify);
  // Hardcoded solidity placeholders, if any library changes path this will fail.
  // The '__$PLACEHOLDER$__ can be calculated via solidity keccak, but the PoolLibraryAddresses Type seems to
  // require a hardcoded string.
  //
  //  how-to:
  //  1. PLACEHOLDER = solidityKeccak256(['string'], `${libPath}:${libName}`).slice(2, 36)
  //  2. LIB_PLACEHOLDER = `__$${PLACEHOLDER}$__`
  // or grab placeholders from PoolLibraryAddresses at Typechain generation.
  //
  // libPath example: contracts/libraries/logic/GenericLogic.sol
  // libName example: GenericLogic
  return {
    //    ['__$de8c0cf1a7d7c36c802af9a64fb9d86036$__']: validationLogic.address,
    ['__$209f7610f7b09602dd9c7c2ef5b135794a$__']: depositLogic.address,
    ['__$c3724b8d563dc83a94e797176cddecb3b9$__']: borrowLogic.address,
    ['__$f598c634f2d943205ac23f707b80075cbb$__']: liquidationLogic.address

  };
};

export const deployPool = async () => {
  const libraries = await deployAaveLibraries();
  const poolImpl = await new PoolFactory(libraries, await getFirstSigner()).deploy();
  await insertContractAddressInDb(eContractid.PoolImpl, poolImpl.address);
  return withSave(poolImpl, eContractid.Pool);
};

export const deployPriceOracle = async () =>
  withSave(await new PriceOracleFactory(await getFirstSigner()).deploy(), eContractid.PriceOracle);

export const deployRateOracle = async () =>
  withSave(await new RateOracleFactory(await getFirstSigner()).deploy(), eContractid.RateOracle);

export const deployMockAggregator = async (price: tStringTokenSmallUnits) =>
  withSave(
    await new MockAggregatorFactory(await getFirstSigner()).deploy(price),
    eContractid.MockAggregator
  );

export const deployAaveOracle = async (
  args: [tEthereumAddress[], tEthereumAddress[], tEthereumAddress, tEthereumAddress, string]
) =>
  withSave(
    await new AaveOracleFactory(await getFirstSigner()).deploy(...args),
    eContractid.AaveOracle
  );

<<<<<<< HEAD
export const deployPoolCollateralManager = async () => {
  const collateralManagerImpl = await new PoolCollateralManagerFactory(
    await getFirstSigner()
  ).deploy();
  await insertContractAddressInDb(
    eContractid.PoolCollateralManagerImpl,
    collateralManagerImpl.address
  );
  return withSave(collateralManagerImpl, eContractid.PoolCollateralManager);
};

export const deployMockFlashLoanReceiver = async (addressesProvider: tEthereumAddress) =>
  withSave(
=======
export const deployInitializableAdminUpgradeabilityProxy = async (verify?: boolean) =>
  withSaveAndVerify(
    await new InitializableAdminUpgradeabilityProxyFactory(await getFirstSigner()).deploy(),
    eContractid.InitializableAdminUpgradeabilityProxy,
    [],
    verify
  );

export const deployMockFlashLoanReceiver = async (
  addressesProvider: tEthereumAddress,
  verify?: boolean
) =>
  withSaveAndVerify(
>>>>>>> c6c999cb
    await new MockFlashLoanReceiverFactory(await getFirstSigner()).deploy(addressesProvider),
    eContractid.MockFlashLoanReceiver
  );

export const deployAaveProtocolDataProvider = async (addressesProvider: tEthereumAddress) =>
  withSave(
    await new AaveProtocolDataProviderFactory(await getFirstSigner()).deploy(addressesProvider),
    eContractid.AaveProtocolDataProvider
  );

export const deployMintableERC20 = async (args: [string, string, string]): Promise<MintableERC20> =>
  withSave(
    await new MintableERC20Factory(await getFirstSigner()).deploy(...args),
    eContractid.MintableERC20
  );

export const deployMintableDelegationERC20 = async (
  args: [string, string, string]
): Promise<MintableDelegationERC20> =>
  withSave(
    await new MintableDelegationERC20Factory(await getFirstSigner()).deploy(...args),
    eContractid.MintableDelegationERC20
  );

export const deployDefaultReserveInterestRateStrategy = async (
  args: [tEthereumAddress, string, string, string, string, string, string]
) =>
  withSave(
    await new DefaultReserveInterestRateStrategyFactory(await getFirstSigner()).deploy(...args),
    eContractid.DefaultReserveInterestRateStrategy
  );

export const deployGenericStableDebtToken = async () =>
  withSave(
    await new StableDebtTokenFactory(await getFirstSigner()).deploy(),
    eContractid.StableDebtToken
  );

export const deployGenericVariableDebtToken = async () =>
  withSave(
    await new VariableDebtTokenFactory(await getFirstSigner()).deploy(),
    eContractid.VariableDebtToken
  );

export const deployGenericAToken = async ([
  poolAddress,
  underlyingAssetAddress,
  treasuryAddress,
  incentivesController,
  name,
  symbol,
]: [tEthereumAddress, tEthereumAddress, tEthereumAddress, tEthereumAddress, string, string]) => {
  const instance = await withSave(
    await new ATokenFactory(await getFirstSigner()).deploy(),
    eContractid.AToken
  );

  await instance.initialize(
    poolAddress,
    treasuryAddress,
    underlyingAssetAddress,
    incentivesController,
    '18',
    name,
    symbol,
    '0x10'
  );

  return instance;
};

export const deployGenericATokenImpl = async () =>
  withSave(await new ATokenFactory(await getFirstSigner()).deploy(), eContractid.AToken);

export const deployDelegationAwareAToken = async ([
  pool,
  underlyingAssetAddress,
  treasuryAddress,
  incentivesController,
  name,
  symbol,
]: [tEthereumAddress, tEthereumAddress, tEthereumAddress, tEthereumAddress, string, string]) => {
  const instance = await withSave(
    await new DelegationAwareATokenFactory(await getFirstSigner()).deploy(),
    eContractid.DelegationAwareAToken
  );

  await instance.initialize(
    pool,
    treasuryAddress,
    underlyingAssetAddress,
    incentivesController,
    '18',
    name,
    symbol,
    '0x10'
  );

  return instance;
};

export const deployDelegationAwareATokenImpl = async () =>
  withSave(
    await new DelegationAwareATokenFactory(await getFirstSigner()).deploy(),
    eContractid.DelegationAwareAToken
  );

export const deployAllMockTokens = async () => {
  const tokens: { [symbol: string]: MockContract | MintableERC20 } = {};

  const protoConfigData = AaveConfig.ReserveAssets;

  for (const tokenSymbol of Object.keys(TokenContractId)) {
    let decimals = '18';

    let configData = (<any>protoConfigData)[tokenSymbol];

    tokens[tokenSymbol] = await deployMintableERC20([
      tokenSymbol,
      tokenSymbol,
      configData ? configData.reserveDecimals : decimals,
    ]);
    await registerContractInJsonDb(tokenSymbol.toUpperCase(), tokens[tokenSymbol]);
  }
  return tokens;
};

export const deployStableAndVariableTokensHelper = async (
  args: [tEthereumAddress, tEthereumAddress]
) =>
  withSave(
    await new StableAndVariableTokensHelperFactory(await getFirstSigner()).deploy(...args),
    eContractid.StableAndVariableTokensHelper
  );

export const deployATokensAndRatesHelper = async (
  args: [tEthereumAddress, tEthereumAddress, tEthereumAddress]
) =>
  withSave(
    await new ATokensAndRatesHelperFactory(await getFirstSigner()).deploy(...args),
    eContractid.ATokensAndRatesHelper
  );

export const deployMockStableDebtToken = async (
  args: [tEthereumAddress, tEthereumAddress, tEthereumAddress, string, string, string]
) => {
  const instance = await withSave(
    await new MockStableDebtTokenFactory(await getFirstSigner()).deploy(),
    eContractid.MockStableDebtToken
  );

  await instance.initialize(args[0], args[1], args[2], '18', args[3], args[4], args[5]);

  return instance;
};

export const deployWETHMocked = async () =>
  withSave(await new WETH9MockedFactory(await getFirstSigner()).deploy(), eContractid.WETHMocked);

export const deployMockVariableDebtToken = async (
  args: [tEthereumAddress, tEthereumAddress, tEthereumAddress, string, string, string]
) => {
  const instance = await withSave(
    await new MockVariableDebtTokenFactory(await getFirstSigner()).deploy(),
    eContractid.MockVariableDebtToken
  );

  await instance.initialize(args[0], args[1], args[2], '18', args[3], args[4], args[5]);

  return instance;
};

export const deployMockAToken = async (
  args: [
    tEthereumAddress,
    tEthereumAddress,
    tEthereumAddress,
    tEthereumAddress,
    string,
    string,
    string
  ]
) => {
  const instance = await withSave(
    await new MockATokenFactory(await getFirstSigner()).deploy(),
    eContractid.MockAToken
  );

  await instance.initialize(args[0], args[2], args[1], args[3], '18', args[4], args[5], args[6]);

  return instance;
};

export const deployMockUniswapRouter = async () =>
  withSave(
    await new MockUniswapV2Router02Factory(await getFirstSigner()).deploy(),
    eContractid.MockUniswapV2Router02
  );<|MERGE_RESOLUTION|>--- conflicted
+++ resolved
@@ -31,15 +31,9 @@
   MockVariableDebtTokenFactory,
   MockUniswapV2Router02Factory,
   PriceOracleFactory,
-<<<<<<< HEAD
-  ReserveLogicFactory,
-=======
-  SelfdestructTransferFactory,
->>>>>>> c6c999cb
   StableDebtTokenFactory,
   VariableDebtTokenFactory,
   WETH9MockedFactory,
-  ConfiguratorLogicFactory,
 } from '../types';
 import {
   withSave,
@@ -73,40 +67,21 @@
     eContractid.PoolAddressesProviderRegistry
   );
 
-<<<<<<< HEAD
-export const deployPoolConfigurator = async () => {
-  const poolConfiguratorImpl = await new PoolConfiguratorFactory(await getFirstSigner()).deploy();
-  await insertContractAddressInDb(eContractid.PoolConfiguratorImpl, poolConfiguratorImpl.address);
-  return withSave(poolConfiguratorImpl, eContractid.PoolConfigurator);
-};
-
-export const deployReserveLogicLibrary = async () =>
-  withSave(
-    await new ReserveLogicFactory(await getFirstSigner()).deploy(),
-    eContractid.ReserveLogic
-  );
-
-export const deployGenericLogic = async (reserveLogic: Contract) => {
-  const genericLogicArtifact = await readArtifact(eContractid.GenericLogic);
-=======
-export const deployConfiguratorLogicLibrary = async (verify?: boolean) =>
-  withSaveAndVerify(
+export const deployConfiguratorLogicLibrary = async () =>
+  withSave(
     await new ConfiguratorLogicFactory(await getFirstSigner()).deploy(),
-    eContractid.ConfiguratorLogic,
-    [],
-    verify
+    eContractid.ConfiguratorLogic
   );
 
 export const deployPoolConfigurator = async (verify?: boolean) => {
-  const configuratorLogic = await deployConfiguratorLogicLibrary(verify);
+  const configuratorLogic = await deployConfiguratorLogicLibrary();
   const poolConfiguratorImpl = await new PoolConfiguratorFactory(
     { ['__$3ddc574512022f331a6a4c7e4bbb5c67b6$__']: configuratorLogic.address },
     await getFirstSigner()
   ).deploy();
   await insertContractAddressInDb(eContractid.PoolConfiguratorImpl, poolConfiguratorImpl.address);
-  return withSaveAndVerify(poolConfiguratorImpl, eContractid.PoolConfigurator, [], verify);
-};
->>>>>>> c6c999cb
+  return withSave(poolConfiguratorImpl, eContractid.PoolConfigurator);
+};
 
 export const deployDepositLogic = async (
   verify?: boolean
@@ -122,15 +97,8 @@
   const depositLogic = await (
     await depositLogicFactory.connect(await getFirstSigner()).deploy()
   ).deployed();
-<<<<<<< HEAD
-  return withSave(genericLogic, eContractid.GenericLogic);
-};
-
-export const deployValidationLogic = async (reserveLogic: Contract, genericLogic: Contract) => {
-  const validationLogicArtifact = await readArtifact(eContractid.ValidationLogic);
-=======
-
-  return withSaveAndVerify(depositLogic, eContractid.DepositLogic, [], verify);
+
+  return withSave(depositLogic, eContractid.DepositLogic);
 };
 
 
@@ -146,9 +114,8 @@
   const borrowLogic = await (
     await borrowLogicFactory.connect(await getFirstSigner()).deploy()
   ).deployed();
->>>>>>> c6c999cb
-
-  return withSaveAndVerify(borrowLogic, eContractid.BorrowLogic, [], verify);
+
+  return withSave(borrowLogic, eContractid.BorrowLogic);
 };
 
 
@@ -166,19 +133,9 @@
     await borrowLogicFactory.connect(await getFirstSigner()).deploy()
   ).deployed();
 
-<<<<<<< HEAD
-  return withSave(validationLogic, eContractid.ValidationLogic);
-};
-
-export const deployAaveLibraries = async (): Promise<PoolLibraryAddresses> => {
-  const reserveLogic = await deployReserveLogicLibrary();
-  const genericLogic = await deployGenericLogic(reserveLogic);
-  const validationLogic = await deployValidationLogic(reserveLogic, genericLogic);
-=======
-  return withSaveAndVerify(liquidationLogic, eContractid.LiquidationLogic, [], verify);
-};
-
->>>>>>> c6c999cb
+  return withSave(liquidationLogic, eContractid.LiquidationLogic);
+};
+
 
 export const deployAaveLibraries = async (verify?: boolean): Promise<PoolLibraryAddresses> => {
   const depositLogic = await deployDepositLogic( verify);
@@ -231,35 +188,8 @@
     eContractid.AaveOracle
   );
 
-<<<<<<< HEAD
-export const deployPoolCollateralManager = async () => {
-  const collateralManagerImpl = await new PoolCollateralManagerFactory(
-    await getFirstSigner()
-  ).deploy();
-  await insertContractAddressInDb(
-    eContractid.PoolCollateralManagerImpl,
-    collateralManagerImpl.address
-  );
-  return withSave(collateralManagerImpl, eContractid.PoolCollateralManager);
-};
-
 export const deployMockFlashLoanReceiver = async (addressesProvider: tEthereumAddress) =>
   withSave(
-=======
-export const deployInitializableAdminUpgradeabilityProxy = async (verify?: boolean) =>
-  withSaveAndVerify(
-    await new InitializableAdminUpgradeabilityProxyFactory(await getFirstSigner()).deploy(),
-    eContractid.InitializableAdminUpgradeabilityProxy,
-    [],
-    verify
-  );
-
-export const deployMockFlashLoanReceiver = async (
-  addressesProvider: tEthereumAddress,
-  verify?: boolean
-) =>
-  withSaveAndVerify(
->>>>>>> c6c999cb
     await new MockFlashLoanReceiverFactory(await getFirstSigner()).deploy(addressesProvider),
     eContractid.MockFlashLoanReceiver
   );

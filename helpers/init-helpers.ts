import { eContractid, iMultiPoolsAssets, IReserveParams, tEthereumAddress } from './types';
import { AaveProtocolDataProvider } from '../types/AaveProtocolDataProvider';
import { chunk, waitForTx } from './misc-utils';
import {
  getACLManager,
  getReservesSetupHelper,
  getPoolAddressesProvider,
  getPoolConfiguratorProxy,
  getRateOracleSetupHelper,
} from './contracts-getters';
import { rawInsertContractAddressInDb } from './contracts-helpers';
import { BigNumber, BigNumberish } from 'ethers';
import {
  deployDefaultReserveInterestRateStrategy,
  deployDelegationAwareATokenImpl,
  deployGenericATokenImpl,
  deployGenericStableDebtToken,
  deployGenericVariableDebtToken,
} from './contracts-deployments';

export const initReservesByHelper = async (
  reservesParams: iMultiPoolsAssets<IReserveParams>,
  tokenAddresses: { [symbol: string]: tEthereumAddress },
  aTokenNamePrefix: string,
  stableDebtTokenNamePrefix: string,
  variableDebtTokenNamePrefix: string,
  symbolPrefix: string,
  admin: tEthereumAddress,
  treasuryAddress: tEthereumAddress,
  incentivesController: tEthereumAddress
): Promise<BigNumber> => {
  let gasUsage = BigNumber.from('0');

  const addressProvider = await getPoolAddressesProvider();

  // CHUNK CONFIGURATION
  const initChunks = 4;

  // Initialize variables for future reserves initialization
  let reserveTokens: string[] = [];
  let reserveInitDecimals: string[] = [];
  let reserveSymbols: string[] = [];

  let initInputParams: {
    aTokenImpl: string;
    stableDebtTokenImpl: string;
    variableDebtTokenImpl: string;
    underlyingAssetDecimals: BigNumberish;
    interestRateStrategyAddress: string;
    underlyingAsset: string;
    treasury: string;
    incentivesController: string;
    underlyingAssetName: string;
    aTokenName: string;
    aTokenSymbol: string;
    variableDebtTokenName: string;
    variableDebtTokenSymbol: string;
    stableDebtTokenName: string;
    stableDebtTokenSymbol: string;
    params: string;
  }[] = [];

  let strategyRates: [
    string, // addresses provider
    string,
    string,
    string,
    string,
    string,
    string
  ];
  let rateStrategies: Record<string, typeof strategyRates> = {};
  let strategyAddresses: Record<string, tEthereumAddress> = {};
  let strategyAddressPerAsset: Record<string, string> = {};
  let aTokenType: Record<string, string> = {};
  let delegationAwareATokenImplementationAddress = '';
  let aTokenImplementationAddress = '';
  let stableDebtTokenImplementationAddress = '';
  let variableDebtTokenImplementationAddress = '';

  // NOT WORKING ON MATIC, DEPLOYING INDIVIDUAL IMPLs INSTEAD
  // const tx1 = await waitForTx(
  //   await stableAndVariableDeployer.initDeployment([ZERO_ADDRESS], ["1"])
  // );
  // console.log(tx1.events);
  // tx1.events?.forEach((event, index) => {
  //   stableDebtTokenImplementationAddress = event?.args?.stableToken;
  //   variableDebtTokenImplementationAddress = event?.args?.variableToken;
  //   rawInsertContractAddressInDb(`stableDebtTokenImpl`, stableDebtTokenImplementationAddress);
  //   rawInsertContractAddressInDb(`variableDebtTokenImpl`, variableDebtTokenImplementationAddress);
  // });
  //gasUsage = gasUsage.add(tx1.gasUsed);
  stableDebtTokenImplementationAddress = await (await deployGenericStableDebtToken()).address;
  variableDebtTokenImplementationAddress = await (await deployGenericVariableDebtToken()).address;

  const aTokenImplementation = await deployGenericATokenImpl();
  aTokenImplementationAddress = aTokenImplementation.address;
  rawInsertContractAddressInDb(`aTokenImpl`, aTokenImplementationAddress);

  const delegatedAwareReserves = Object.entries(reservesParams).filter(
    ([_, { aTokenImpl }]) => aTokenImpl === eContractid.DelegationAwareAToken
  ) as [string, IReserveParams][];

  if (delegatedAwareReserves.length > 0) {
    const delegationAwareATokenImplementation = await deployDelegationAwareATokenImpl();
    delegationAwareATokenImplementationAddress = delegationAwareATokenImplementation.address;
    rawInsertContractAddressInDb(
      `delegationAwareATokenImpl`,
      delegationAwareATokenImplementationAddress
    );
  }

  const reserves = Object.entries(reservesParams).filter(
    ([_, { aTokenImpl }]) =>
      aTokenImpl === eContractid.DelegationAwareAToken || aTokenImpl === eContractid.AToken
  ) as [string, IReserveParams][];

  for (let [symbol, params] of reserves) {
    if (!tokenAddresses[symbol]) {
      console.log(`- Skipping init of ${symbol} due token address is not set at markets config`);
      continue;
    }
    const { strategy, aTokenImpl, reserveDecimals } = params;
    const {
      optimalUtilizationRate,
      baseVariableBorrowRate,
      variableRateSlope1,
      variableRateSlope2,
      stableRateSlope1,
      stableRateSlope2,
    } = strategy;
    if (!strategyAddresses[strategy.name]) {
      // Strategy does not exist, create a new one
      rateStrategies[strategy.name] = [
        addressProvider.address,
        optimalUtilizationRate,
        baseVariableBorrowRate,
        variableRateSlope1,
        variableRateSlope2,
        stableRateSlope1,
        stableRateSlope2,
      ];
      strategyAddresses[strategy.name] = (
        await deployDefaultReserveInterestRateStrategy(rateStrategies[strategy.name])
      ).address;
      // This causes the last strategy to be printed twice, once under "DefaultReserveInterestRateStrategy"
      // and once under the actual `strategyASSET` key.
      rawInsertContractAddressInDb(strategy.name, strategyAddresses[strategy.name]);
    }
    strategyAddressPerAsset[symbol] = strategyAddresses[strategy.name];
    console.log('Strategy address for asset %s: %s', symbol, strategyAddressPerAsset[symbol]);

    if (aTokenImpl === eContractid.AToken) {
      aTokenType[symbol] = 'generic';
    } else if (aTokenImpl === eContractid.DelegationAwareAToken) {
      aTokenType[symbol] = 'delegation aware';
    }

    reserveInitDecimals.push(reserveDecimals);
    reserveTokens.push(tokenAddresses[symbol]);
    reserveSymbols.push(symbol);
  }

  for (let i = 0; i < reserveSymbols.length; i++) {
    let aTokenToUse: string;
    if (aTokenType[reserveSymbols[i]] === 'generic') {
      aTokenToUse = aTokenImplementationAddress;
    } else {
      aTokenToUse = delegationAwareATokenImplementationAddress;
    }

    initInputParams.push({
      aTokenImpl: aTokenToUse,
      stableDebtTokenImpl: stableDebtTokenImplementationAddress,
      variableDebtTokenImpl: variableDebtTokenImplementationAddress,
      underlyingAssetDecimals: reserveInitDecimals[i],
      interestRateStrategyAddress: strategyAddressPerAsset[reserveSymbols[i]],
      underlyingAsset: reserveTokens[i],
      treasury: treasuryAddress,
      incentivesController,
      underlyingAssetName: reserveSymbols[i],
      aTokenName: `${aTokenNamePrefix} ${reserveSymbols[i]}`,
      aTokenSymbol: `a${symbolPrefix}${reserveSymbols[i]}`,
      variableDebtTokenName: `${variableDebtTokenNamePrefix} ${symbolPrefix}${reserveSymbols[i]}`,
      variableDebtTokenSymbol: `variableDebt${symbolPrefix}${reserveSymbols[i]}`,
      stableDebtTokenName: `${stableDebtTokenNamePrefix} ${reserveSymbols[i]}`,
      stableDebtTokenSymbol: `stableDebt${symbolPrefix}${reserveSymbols[i]}`,
      params: '0x10',
    });
  }

  // Deploy init reserves per chunks
  const chunkedSymbols = chunk(reserveSymbols, initChunks);
  const chunkedInitInputParams = chunk(initInputParams, initChunks);

  const configurator = await getPoolConfiguratorProxy();
  //await waitForTx(await addressProvider.setPoolAdmin(admin));

  console.log(`- Reserves initialization in ${chunkedInitInputParams.length} txs`);
  for (let chunkIndex = 0; chunkIndex < chunkedInitInputParams.length; chunkIndex++) {
    const tx3 = await waitForTx(
      await configurator.initReserves(chunkedInitInputParams[chunkIndex])
    );

    console.log(`  - Reserve ready for: ${chunkedSymbols[chunkIndex].join(', ')}`);
    console.log('    * gasUsed', tx3.gasUsed.toString());
    //gasUsage = gasUsage.add(tx3.gasUsed);
  }

  return gasUsage; // Deprecated
};

export const getPairsTokenAggregator = (
  allAssetsAddresses: {
    [tokenSymbol: string]: tEthereumAddress;
  },
  aggregatorsAddresses: { [tokenSymbol: string]: tEthereumAddress }
): [string[], string[]] => {
  const { ETH, USD, WETH, ...assetsAddressesWithoutEth } = allAssetsAddresses;

  const pairs = Object.entries(assetsAddressesWithoutEth).map(([tokenSymbol, tokenAddress]) => {
    if (tokenSymbol !== 'WETH' && tokenSymbol !== 'ETH') {
      const aggregatorAddressIndex = Object.keys(aggregatorsAddresses).findIndex(
        (value) => value === tokenSymbol
      );
      const [, aggregatorAddress] = (
        Object.entries(aggregatorsAddresses) as [string, tEthereumAddress][]
      )[aggregatorAddressIndex];
      return [tokenAddress, aggregatorAddress];
    }
  }) as [string, string][];

  const mappedPairs = pairs.map(([asset]) => asset);
  const mappedAggregators = pairs.map(([, source]) => source);

  return [mappedPairs, mappedAggregators];
};

export const configureReservesByHelper = async (
  reservesParams: iMultiPoolsAssets<IReserveParams>,
  tokenAddresses: { [symbol: string]: tEthereumAddress },
  helpers: AaveProtocolDataProvider,
  admin: tEthereumAddress
) => {
  const addressProvider = await getPoolAddressesProvider();
  const aclManager = await getACLManager();
  const reservesSetupHelper = await getReservesSetupHelper();

  const tokens: string[] = [];
  const symbols: string[] = [];

  const inputParams: {
    asset: string;
    baseLTV: BigNumberish;
    liquidationThreshold: BigNumberish;
    liquidationBonus: BigNumberish;
    reserveFactor: BigNumberish;
    borrowCap: BigNumberish;
    supplyCap: BigNumberish;
    stableBorrowingEnabled: boolean;
    borrowingEnabled: boolean;
  }[] = [];

  for (const [
    assetSymbol,
    {
      baseLTVAsCollateral,
      liquidationBonus,
      liquidationThreshold,
      reserveFactor,
      borrowCap,
      supplyCap,
      stableBorrowRateEnabled,
      borrowingEnabled,
    },
  ] of Object.entries(reservesParams) as [string, IReserveParams][]) {
    if (!tokenAddresses[assetSymbol]) {
      console.log(
        `- Skipping init of ${assetSymbol} due token address is not set at markets config`
      );
      continue;
    }
    if (baseLTVAsCollateral === '-1') continue;

    const assetAddressIndex = Object.keys(tokenAddresses).findIndex(
      (value) => value === assetSymbol
    );
    const [, tokenAddress] = (Object.entries(tokenAddresses) as [string, string][])[
      assetAddressIndex
    ];
    const { usageAsCollateralEnabled: alreadyEnabled } = await helpers.getReserveConfigurationData(
      tokenAddress
    );

    if (alreadyEnabled) {
      console.log(`- Reserve ${assetSymbol} is already enabled as collateral, skipping`);
      continue;
    }
    // Push data

    inputParams.push({
      asset: tokenAddress,
      baseLTV: baseLTVAsCollateral,
      liquidationThreshold,
      liquidationBonus,
      reserveFactor,
      borrowCap,
      supplyCap,
      stableBorrowingEnabled: stableBorrowRateEnabled,
      borrowingEnabled: borrowingEnabled,
    });

    tokens.push(tokenAddress);
    symbols.push(assetSymbol);
  }
  if (tokens.length) {
    // Add reservesSetupHelper as temporal admin
    await waitForTx(await aclManager.addPoolAdmin(reservesSetupHelper.address));

    // Deploy init per chunks
    const enableChunks = 20;
    const chunkedSymbols = chunk(symbols, enableChunks);
    const chunkedInputParams = chunk(inputParams, enableChunks);
    const poolConfiguratorAddress = await addressProvider.getPoolConfigurator();

    console.log(`- Configure reserves in ${chunkedInputParams.length} txs`);
    for (let chunkIndex = 0; chunkIndex < chunkedInputParams.length; chunkIndex++) {
      await waitForTx(
        await reservesSetupHelper.configureReserves(
          poolConfiguratorAddress,
          chunkedInputParams[chunkIndex]
        )
      );
      console.log(`  - Init for: ${chunkedSymbols[chunkIndex].join(', ')}`);
    }
<<<<<<< HEAD
    // Remove reservesSetupHelper from pool admins
=======
    // Remove reservesSetupHelper as admin
>>>>>>> 8a041be8
    await waitForTx(await aclManager.removePoolAdmin(reservesSetupHelper.address));
  }
};<|MERGE_RESOLUTION|>--- conflicted
+++ resolved
@@ -333,11 +333,7 @@
       );
       console.log(`  - Init for: ${chunkedSymbols[chunkIndex].join(', ')}`);
     }
-<<<<<<< HEAD
-    // Remove reservesSetupHelper from pool admins
-=======
     // Remove reservesSetupHelper as admin
->>>>>>> 8a041be8
     await waitForTx(await aclManager.removePoolAdmin(reservesSetupHelper.address));
   }
 };
--- conflicted
+++ resolved
@@ -7,13 +7,9 @@
 
   it('Tries to invoke mint not being the Pool (revert expected)', async () => {
     const { deployer, aDai } = testEnv;
-<<<<<<< HEAD
     await expect(aDai.mint(deployer.address, deployer.address, '1', '1')).to.be.revertedWith(
-      CT_CALLER_MUST_BE_POOL
+      CALLER_MUST_BE_POOL
     );
-=======
-    await expect(aDai.mint(deployer.address, '1', '1')).to.be.revertedWith(CALLER_MUST_BE_POOL);
->>>>>>> 68faf8ee
   });
 
   it('Tries to invoke burn not being the Pool (revert expected)', async () => {

import { expect } from 'chai';
import { utils } from 'ethers';
<<<<<<< HEAD
import { DRE, evmRevert, evmSnapshot, impersonateAccountsHardhat } from '../helpers/misc-utils';
import { getVariableDebtToken } from '../helpers/contracts-getters';
=======
import { impersonateAccountsHardhat } from '../helpers/misc-utils';
import { getVariableDebtToken } from '@aave/deploy-v3/dist/helpers/contract-getters';
>>>>>>> 18bcae8d
import { MAX_UINT_AMOUNT, ZERO_ADDRESS } from '../helpers/constants';
import { ProtocolErrors, RateMode } from '../helpers/types';
import { makeSuite, TestEnv } from './helpers/make-suite';
import { topUpNonPayableWithEther } from './helpers/utils/funds';
import { convertToCurrencyDecimals } from '../helpers/contracts-helpers';
import { HardhatRuntimeEnvironment } from 'hardhat/types';

declare var hre: HardhatRuntimeEnvironment;

makeSuite('VariableDebtToken', (testEnv: TestEnv) => {
  const {
    CT_CALLER_MUST_BE_POOL,
    CT_INVALID_MINT_AMOUNT,
    CT_INVALID_BURN_AMOUNT,
    CALLER_NOT_POOL_ADMIN,
  } = ProtocolErrors;

  it('Check initialization', async () => {
    const { pool, weth, dai, helpersContract, users } = testEnv;
    const daiVariableDebtTokenAddress = (
      await helpersContract.getReserveTokensAddresses(dai.address)
    ).variableDebtTokenAddress;

    const variableDebtContract = await getVariableDebtToken(daiVariableDebtTokenAddress);

    expect(await variableDebtContract.UNDERLYING_ASSET_ADDRESS()).to.be.eq(dai.address);
    expect(await variableDebtContract.POOL()).to.be.eq(pool.address);
    expect(await variableDebtContract.getIncentivesController()).to.not.be.eq(ZERO_ADDRESS);

    const scaledUserBalanceAndSupplyUser0Before =
      await variableDebtContract.getScaledUserBalanceAndSupply(users[0].address);
    expect(scaledUserBalanceAndSupplyUser0Before[0]).to.be.eq(0);
    expect(scaledUserBalanceAndSupplyUser0Before[1]).to.be.eq(0);

    // Need to create some debt to do this good
    await dai
      .connect(users[0].signer)
      ['mint(uint256)'](await convertToCurrencyDecimals(dai.address, '1000'));
    await dai.connect(users[0].signer).approve(pool.address, MAX_UINT_AMOUNT);
    await pool
      .connect(users[0].signer)
      .deposit(
        dai.address,
        await convertToCurrencyDecimals(dai.address, '1000'),
        users[0].address,
        0
      );
    await weth.connect(users[1].signer)['mint(uint256)'](utils.parseEther('10'));
    await weth.connect(users[1].signer).approve(pool.address, MAX_UINT_AMOUNT);
    await pool
      .connect(users[1].signer)
      .deposit(weth.address, utils.parseEther('10'), users[1].address, 0);
    await pool
      .connect(users[1].signer)
      .borrow(
        dai.address,
        await convertToCurrencyDecimals(dai.address, '200'),
        RateMode.Variable,
        0,
        users[1].address
      );

    const scaledUserBalanceAndSupplyUser0After =
      await variableDebtContract.getScaledUserBalanceAndSupply(users[0].address);
    expect(scaledUserBalanceAndSupplyUser0After[0]).to.be.eq(0);
    expect(scaledUserBalanceAndSupplyUser0After[1]).to.be.gt(0);

    const scaledUserBalanceAndSupplyUser1After =
      await variableDebtContract.getScaledUserBalanceAndSupply(users[1].address);
    expect(scaledUserBalanceAndSupplyUser1After[1]).to.be.gt(0);
    expect(scaledUserBalanceAndSupplyUser1After[1]).to.be.gt(0);

    expect(scaledUserBalanceAndSupplyUser0After[1]).to.be.eq(
      scaledUserBalanceAndSupplyUser1After[1]
    );
  });

  it('Tries to mint not being the Pool (revert expected)', async () => {
    const { deployer, dai, helpersContract } = testEnv;

    const daiVariableDebtTokenAddress = (
      await helpersContract.getReserveTokensAddresses(dai.address)
    ).variableDebtTokenAddress;

    const variableDebtContract = await getVariableDebtToken(daiVariableDebtTokenAddress);

    await expect(
      variableDebtContract.mint(deployer.address, deployer.address, '1', '1')
    ).to.be.revertedWith(CT_CALLER_MUST_BE_POOL);
  });

  it('Tries to burn not being the Pool (revert expected)', async () => {
    const { deployer, dai, helpersContract } = testEnv;

    const daiVariableDebtTokenAddress = (
      await helpersContract.getReserveTokensAddresses(dai.address)
    ).variableDebtTokenAddress;

    const variableDebtContract = await getVariableDebtToken(daiVariableDebtTokenAddress);

    await expect(variableDebtContract.burn(deployer.address, '1', '1')).to.be.revertedWith(
      CT_CALLER_MUST_BE_POOL
    );
  });

  it('Tries to mint with amountScaled == 0 (revert expected)', async () => {
    const { deployer, pool, dai, helpersContract, users } = testEnv;

    // Impersonate the Pool
    await topUpNonPayableWithEther(deployer.signer, [pool.address], utils.parseEther('1'));
    await impersonateAccountsHardhat([pool.address]);
    const poolSigner = await hre.ethers.getSigner(pool.address);

    const daiVariableDebtTokenAddress = (
      await helpersContract.getReserveTokensAddresses(dai.address)
    ).variableDebtTokenAddress;

    const variableDebtContract = await getVariableDebtToken(daiVariableDebtTokenAddress);

    await expect(
      variableDebtContract
        .connect(poolSigner)
        .mint(users[0].address, users[0].address, 0, utils.parseUnits('1', 27))
    ).to.be.revertedWith(CT_INVALID_MINT_AMOUNT);
  });

  it('Tries to burn with amountScaled == 0 (revert expected)', async () => {
    const { deployer, pool, dai, helpersContract, users } = testEnv;

    // Impersonate the Pool
    await topUpNonPayableWithEther(deployer.signer, [pool.address], utils.parseEther('1'));
    await impersonateAccountsHardhat([pool.address]);
    const poolSigner = await hre.ethers.getSigner(pool.address);

    const daiVariableDebtTokenAddress = (
      await helpersContract.getReserveTokensAddresses(dai.address)
    ).variableDebtTokenAddress;

    const variableDebtContract = await getVariableDebtToken(daiVariableDebtTokenAddress);

    await expect(
      variableDebtContract.connect(poolSigner).burn(users[0].address, 0, utils.parseUnits('1', 27))
    ).to.be.revertedWith(CT_INVALID_BURN_AMOUNT);
  });

  it('Tries to transfer debt tokens (revert expected)', async () => {
    const { users, dai, helpersContract } = testEnv;
    const daiVariableDebtTokenAddress = (
      await helpersContract.getReserveTokensAddresses(dai.address)
    ).variableDebtTokenAddress;
    const variableDebtContract = await getVariableDebtToken(daiVariableDebtTokenAddress);

    await expect(
      variableDebtContract.connect(users[0].signer).transfer(users[1].address, 500)
    ).to.be.revertedWith('TRANSFER_NOT_SUPPORTED');
  });

  it('Tries to approve debt tokens (revert expected)', async () => {
    const { users, dai, helpersContract } = testEnv;
    const daiVariableDebtTokenAddress = (
      await helpersContract.getReserveTokensAddresses(dai.address)
    ).variableDebtTokenAddress;
    const variableDebtContract = await getVariableDebtToken(daiVariableDebtTokenAddress);

    await expect(
      variableDebtContract.connect(users[0].signer).approve(users[1].address, 500)
    ).to.be.revertedWith('APPROVAL_NOT_SUPPORTED');
    await expect(
      variableDebtContract.allowance(users[0].address, users[1].address)
    ).to.be.revertedWith('ALLOWANCE_NOT_SUPPORTED');
  });

  it('Tries to increaseAllowance (revert expected)', async () => {
    const { users, dai, helpersContract } = testEnv;
    const daiVariableDebtTokenAddress = (
      await helpersContract.getReserveTokensAddresses(dai.address)
    ).variableDebtTokenAddress;
    const variableDebtContract = await getVariableDebtToken(daiVariableDebtTokenAddress);

    await expect(
      variableDebtContract.connect(users[0].signer).increaseAllowance(users[1].address, 500)
    ).to.be.revertedWith('ALLOWANCE_NOT_SUPPORTED');
  });

  it('Tries to decreaseAllowance (revert expected)', async () => {
    const { users, dai, helpersContract } = testEnv;
    const daiVariableDebtTokenAddress = (
      await helpersContract.getReserveTokensAddresses(dai.address)
    ).variableDebtTokenAddress;
    const variableDebtContract = await getVariableDebtToken(daiVariableDebtTokenAddress);

    await expect(
      variableDebtContract.connect(users[0].signer).decreaseAllowance(users[1].address, 500)
    ).to.be.revertedWith('ALLOWANCE_NOT_SUPPORTED');
  });

  it('Tries to transferFrom debt tokens (revert expected)', async () => {
    const { users, dai, helpersContract } = testEnv;
    const daiVariableDebtTokenAddress = (
      await helpersContract.getReserveTokensAddresses(dai.address)
    ).variableDebtTokenAddress;
    const variableDebtContract = await getVariableDebtToken(daiVariableDebtTokenAddress);

    await expect(
      variableDebtContract
        .connect(users[0].signer)
        .transferFrom(users[0].address, users[1].address, 500)
    ).to.be.revertedWith('TRANSFER_NOT_SUPPORTED');
  });

  it('setIncentivesController() ', async () => {
    const snapshot = await evmSnapshot();
    const { dai, helpersContract, poolAdmin, aclManager, deployer } = testEnv;
    const daiVariableDebtTokenAddress = (
      await helpersContract.getReserveTokensAddresses(dai.address)
    ).variableDebtTokenAddress;
    const variableDebtContract = await getVariableDebtToken(daiVariableDebtTokenAddress);

    expect(await aclManager.connect(deployer.signer).addPoolAdmin(poolAdmin.address));

    expect(await variableDebtContract.getIncentivesController()).to.not.be.eq(ZERO_ADDRESS);
    expect(
      await variableDebtContract.connect(poolAdmin.signer).setIncentivesController(ZERO_ADDRESS)
    );
    expect(await variableDebtContract.getIncentivesController()).to.be.eq(ZERO_ADDRESS);

    await evmRevert(snapshot);
  });

  it('setIncentivesController() from not pool admin (revert expected)', async () => {
    const {
      dai,
      helpersContract,
      users: [user],
    } = testEnv;
    const daiVariableDebtTokenAddress = (
      await helpersContract.getReserveTokensAddresses(dai.address)
    ).variableDebtTokenAddress;
    const variableDebtContract = await getVariableDebtToken(daiVariableDebtTokenAddress);

    expect(await variableDebtContract.getIncentivesController()).to.not.be.eq(ZERO_ADDRESS);

    await expect(
      variableDebtContract.connect(user.signer).setIncentivesController(ZERO_ADDRESS)
    ).to.be.revertedWith(CALLER_NOT_POOL_ADMIN);
  });
});<|MERGE_RESOLUTION|>--- conflicted
+++ resolved
@@ -1,12 +1,7 @@
 import { expect } from 'chai';
 import { utils } from 'ethers';
-<<<<<<< HEAD
-import { DRE, evmRevert, evmSnapshot, impersonateAccountsHardhat } from '../helpers/misc-utils';
-import { getVariableDebtToken } from '../helpers/contracts-getters';
-=======
 import { impersonateAccountsHardhat } from '../helpers/misc-utils';
 import { getVariableDebtToken } from '@aave/deploy-v3/dist/helpers/contract-getters';
->>>>>>> 18bcae8d
 import { MAX_UINT_AMOUNT, ZERO_ADDRESS } from '../helpers/constants';
 import { ProtocolErrors, RateMode } from '../helpers/types';
 import { makeSuite, TestEnv } from './helpers/make-suite';

--- conflicted
+++ resolved
@@ -312,6 +312,7 @@
     expect(previousIndexUser2Before).to.be.eq(previousIndexUser2After);
 
     const afterDebtBalanceUser1 = await variableDebtToken.balanceOf(user1.address);
+
     const interest = afterDebtBalanceUser1.sub(borrowAmount).sub(borrowOnBehalfAmount);
 
     const transferEventSig = utils.keccak256(
@@ -325,7 +326,7 @@
     const parsedTransferEvent = variableDebtToken.interface.parseLog(rawTransferEvents[0]);
     const transferAmount = parsedTransferEvent.args.value;
 
-    expect(transferAmount).to.be.eq(borrowOnBehalfAmount.add(interest));
+    expect(transferAmount).to.be.closeTo(borrowOnBehalfAmount.add(interest), 2);
 
     const mintEventSig = utils.keccak256(
       utils.toUtf8Bytes('Mint(address,address,uint256,uint256,uint256)')
@@ -333,18 +334,10 @@
     const rawMintEvents = tx.logs.filter(
       ({ topics, address }) => topics[0] === mintEventSig && address == variableDebtToken.address
     );
-<<<<<<< HEAD
+
     const parsedMintEvent = variableDebtToken.interface.parseLog(rawMintEvents[0]);
-=======
-    const mintAmount = variableDebtToken.interface.parseLog(rawMintEvents[0]).args.value;
-
-    expect(transferAmount).to.be.closeTo(mintAmount, 2);
-    expect(expectedDebtIncreaseUser1.add(borrowOnBehalfAmount)).to.be.closeTo(transferAmount, 2);
-    expect(expectedDebtIncreaseUser1.add(borrowOnBehalfAmount)).to.be.closeTo(mintAmount, 2);
-    expect(afterDebtBalanceUser2.sub(beforeDebtBalanceUser2)).to.be.lt(transferAmount);
->>>>>>> fd308d0f
-
-    expect(parsedMintEvent.args.value).to.be.eq(borrowOnBehalfAmount.add(interest));
-    expect(parsedMintEvent.args.balanceIncrease).to.be.eq(interest);
+
+    expect(parsedMintEvent.args.value).to.be.closeTo(borrowOnBehalfAmount.add(interest), 2);
+    expect(parsedMintEvent.args.balanceIncrease).to.be.closeTo(interest, 2);
   });
 });
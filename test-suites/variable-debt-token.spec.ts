--- conflicted
+++ resolved
@@ -8,12 +8,8 @@
 import { topUpNonPayableWithEther } from './helpers/utils/funds';
 import { convertToCurrencyDecimals } from '../helpers/contracts-helpers';
 import { HardhatRuntimeEnvironment } from 'hardhat/types';
-<<<<<<< HEAD
-import { evmSnapshot, evmRevert } from '@aave/deploy-v3';
-=======
 import { evmRevert, evmSnapshot, increaseTime, waitForTx } from '@aave/deploy-v3';
 import './helpers/utils/wadraymath';
->>>>>>> 8a7225e2
 
 declare var hre: HardhatRuntimeEnvironment;
 
@@ -218,7 +214,6 @@
     ).to.be.revertedWith('TRANSFER_NOT_SUPPORTED');
   });
 
-<<<<<<< HEAD
   it('setIncentivesController() ', async () => {
     const snapshot = await evmSnapshot();
     const { dai, helpersContract, poolAdmin, aclManager, deployer } = testEnv;
@@ -254,7 +249,7 @@
     await expect(
       variableDebtContract.connect(user.signer).setIncentivesController(ZERO_ADDRESS)
     ).to.be.revertedWith(CALLER_NOT_POOL_ADMIN);
-=======
+  });
   it('Check Mint and Transfer events when borrowing on behalf', async () => {
     const snapId = await evmSnapshot();
     const {
@@ -334,12 +329,11 @@
     );
     const mintAmount = variableDebtToken.interface.parseLog(rawMintEvents[0]).args.value;
 
-    expect(transferAmount).to.be.eq(mintAmount);
-    expect(expectedDebtIncreaseUser1.add(borrowOnBehalfAmount)).to.be.eq(transferAmount);
-    expect(expectedDebtIncreaseUser1.add(borrowOnBehalfAmount)).to.be.eq(mintAmount);
+    expect(transferAmount).to.be.closeTo(mintAmount,2);
+    expect(expectedDebtIncreaseUser1.add(borrowOnBehalfAmount)).to.be.closeTo(transferAmount,2);
+    expect(expectedDebtIncreaseUser1.add(borrowOnBehalfAmount)).to.be.closeTo(mintAmount,2);
     expect(afterDebtBalanceUser2.sub(beforeDebtBalanceUser2)).to.be.lt(transferAmount);
 
     await evmRevert(snapId);
->>>>>>> 8a7225e2
   });
 });
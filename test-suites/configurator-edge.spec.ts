--- conflicted
+++ resolved
@@ -13,21 +13,6 @@
 
 makeSuite('PoolConfigurator: Edge cases', (testEnv: TestEnv) => {
   const {
-<<<<<<< HEAD
-    RC_INVALID_RESERVE_FACTOR,
-    PC_INVALID_CONFIGURATION,
-    RC_INVALID_LIQ_BONUS,
-    PC_FLASHLOAN_PREMIUMS_MISMATCH,
-    PC_FLASHLOAN_PREMIUM_INVALID,
-    PC_RESERVE_LIQUIDITY_NOT_0,
-    RC_INVALID_BORROW_CAP,
-    RC_INVALID_SUPPLY_CAP,
-    RC_INVALID_UNBACKED_MINT_CAP,
-    RC_INVALID_EMODE_CATEGORY,
-    VL_INCONSISTENT_EMODE_CATEGORY,
-    PC_BRIDGE_PROTOCOL_FEE_INVALID,
-    ASSET_NOT_LISTED,
-=======
     INVALID_RESERVE_FACTOR,
     INVALID_RESERVE_PARAMS,
     INVALID_LIQ_BONUS,
@@ -41,7 +26,7 @@
     INVALID_EMODE_CATEGORY_PARAMS,
     INVALID_EMODE_CATEGORY_ASSIGNMENT,
     BRIDGE_PROTOCOL_FEE_INVALID,
->>>>>>> e61d0ba6
+    ASSET_NOT_LISTED,
   } = ProtocolErrors;
 
   it('ReserveConfiguration setLiquidationBonus() threshold > MAX_VALID_LIQUIDATION_THRESHOLD', async () => {

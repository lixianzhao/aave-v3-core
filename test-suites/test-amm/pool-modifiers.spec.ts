// import {iATokenBase, iAssetsWithoutETH, ITestEnvWithoutInstances, RateMode} from '../utils/types';
// import {
//   PoolConfiguratorInstance,
//   LendingPoolInstance,
//   ATokenInstance,
//   LendingPoolCoreInstance,
//   MintableERC20Instance,
// } from '../utils/typechain-types/truffle-contracts';
// import {testEnvProviderWithoutInstances} from '../utils/truffle/dlp-tests-env';
// import {oneEther, ETHEREUM_ADDRESS} from '../utils/constants';
// import {convertToCurrencyDecimals} from '../utils/misc-utils';

// const expectRevert = require('@openzeppelin/test-helpers').expectRevert;

// contract('Pool: Modifiers', async ([deployer, ...users]) => {
//   let _testEnvProvider: ITestEnvWithoutInstances;
<<<<<<< HEAD
//   let _lendingPoolConfiguratorInstance: LendingPoolConfiguratorInstance;
//   let _poolInstance: LendingPoolInstance;
//   let _poolCoreInstance: LendingPoolCoreInstance;
=======
//   let _poolConfiguratorInstance: PoolConfiguratorInstance;
//   let _lendingPoolInstance: LendingPoolInstance;
//   let _lendingPoolCoreInstance: LendingPoolCoreInstance;
>>>>>>> 8852c8f3
//   let _aTokenInstances: iATokenBase<ATokenInstance>;
//   let _tokenInstances: iAssetsWithoutETH<MintableERC20Instance>;

//   before('Initializing Pool test variables', async () => {
//     console.time('setup-test');
//     _testEnvProvider = await testEnvProviderWithoutInstances(artifacts, [deployer, ...users]);

//     const {
//       getAllAssetsInstances,
//       getLendingPoolInstance,
//       getLendingPoolCoreInstance,
//       getPoolConfiguratorInstance,
//       getATokenInstances,
//     } = _testEnvProvider;
//     const instances = await Promise.all([
//       getLendingPoolInstance(),
//       getLendingPoolCoreInstance(),
//       getPoolConfiguratorInstance(),
//       getATokenInstances(),
//       getAllAssetsInstances(),
//     ]);

<<<<<<< HEAD
//     _poolInstance = instances[0];
//     _poolCoreInstance = instances[1];
//     _lendingPoolConfiguratorInstance = instances[2];
=======
//     _lendingPoolInstance = instances[0];
//     _lendingPoolCoreInstance = instances[1];
//     _poolConfiguratorInstance = instances[2];
>>>>>>> 8852c8f3

//     _aTokenInstances = instances[3];
//     _tokenInstances = instances[4];
//     console.timeEnd('setup-test');
//   });

//   it('Tries to deposit in an inactive reserve', async () => {
//     //using the deployer address as a fake reserve address
//     await expectRevert(
//       _poolInstance.deposit(deployer, '1', '0'),
//       'Action requires an active reserve'
//     );
//   });

//   it('Tries to invoke redeemUnderlying on an reserve, from a non-aToken address', async () => {
//     await expectRevert(
//       _poolInstance.redeemUnderlying(ETHEREUM_ADDRESS, deployer, '1', '0'),
//       'The caller of this function can only be the aToken contract of this reserve'
//     );
//   });

//   it('Tries to borrow from an inactive reserve', async () => {
//     //using the deployer address as a fake reserve address
//     await expectRevert(
//       _poolInstance.borrow(deployer, '1', '0', RateMode.Stable),
//       'Action requires an active reserve'
//     );
//   });

//   it('Tries to repay in an inactive reserve', async () => {
//     //using the deployer address as a fake reserve address
//     await expectRevert(
//       _poolInstance.repay(deployer, '1', deployer),
//       'Action requires an active reserve'
//     );
//   });

//   it('Tries to swapBorrowRateMode on an inactive reserve', async () => {
//     //using the deployer address as a fake reserve address
//     await expectRevert(
//       _poolInstance.swapBorrowRateMode(deployer),
//       'Action requires an active reserve'
//     );
//   });

//   it('Tries to rebalanceStableBorrowRate on an inactive reserve', async () => {
//     //using the deployer address as a fake reserve address
//     await expectRevert(
//       _poolInstance.rebalanceStableBorrowRate(deployer, deployer),
//       'Action requires an active reserve'
//     );
//   });

//   it('Tries to setUserUseReserveAsCollateral on an inactive reserve', async () => {
//     //using the deployer address as a fake reserve address
//     await expectRevert(
//       _poolInstance.setUserUseReserveAsCollateral(deployer, true),
//       'Action requires an active reserve'
//     );
//   });

//   it('Tries to invoke liquidationCall on an inactive reserve', async () => {
//     //using the deployer address as a fake reserve address
//     await expectRevert(
//       _poolInstance.liquidationCall(ETHEREUM_ADDRESS, deployer, deployer, '1', false),
//       'Action requires an active reserve'
//     );
//   });

//   it('Tries to invoke liquidationCall on an inactive collateral', async () => {
//     //using the deployer address as a fake reserve address
//     await expectRevert(
//       _poolInstance.liquidationCall(deployer, ETHEREUM_ADDRESS, deployer, '1', false),
//       'Action requires an active reserve'
//     );
//   });

//   it('Freezes the ETH reserve', async () => {
//     await _poolConfiguratorInstance.freezeReserve(ETHEREUM_ADDRESS);
//   });

//   it('tries to deposit in a freezed reserve', async () => {
//     await expectRevert(
//       _poolInstance.deposit(ETHEREUM_ADDRESS, '1', '0'),
//       'Action requires an unfreezed reserve'
//     );
//   });

//   it('tries to borrow from a freezed reserve', async () => {
//     await expectRevert(
//       _poolInstance.borrow(ETHEREUM_ADDRESS, '1', '0', '0'),
//       'Action requires an unfreezed reserve'
//     );
//   });

//   it('tries to swap interest rate mode in a freezed reserve', async () => {
//     await expectRevert(
//       _poolInstance.swapBorrowRateMode(ETHEREUM_ADDRESS),
//       'Action requires an unfreezed reserve'
//     );
//   });

//   it('tries to disable as collateral a freezed reserve', async () => {
//     await expectRevert(
//       _poolInstance.setUserUseReserveAsCollateral(ETHEREUM_ADDRESS, false),
//       'Action requires an unfreezed reserve'
//     );
//   });

//   it('unfreezes the reserve, user deposits 1 ETH, freezes the reserve, check that the user can redeem', async () => {
//     const {aWETH} = _aTokenInstances;

//     //unfreezes the reserve
//     await _poolConfiguratorInstance.unfreezeReserve(ETHEREUM_ADDRESS);

//     //deposit 1 ETH
//     await _poolInstance.deposit(ETHEREUM_ADDRESS, oneEther, '0', {
//       value: oneEther.toString(),
//     });

//     //freezes the reserve
//     await _poolConfiguratorInstance.freezeReserve(ETHEREUM_ADDRESS);

//     const balance = await aWETH.balanceOf(deployer);

//     await aWETH.redeem(balance);
//   });

//   it('unfreezes the reserve, user 0 deposits 100 DAI, user 1 deposits 1 ETH and borrows 50 DAI, freezes the reserve, checks that the user 1 can repay', async () => {
//     const {aWETH, aDAI} = _aTokenInstances;
//     const {DAI} = _tokenInstances;

//     //unfreezes the reserve
//     await _poolConfiguratorInstance.unfreezeReserve(ETHEREUM_ADDRESS);

//     const amountDAI = await convertToCurrencyDecimals(DAI.address, '100');

//     //user 0 deposits 100 DAI
//     await DAI.mint(amountDAI, {from: users[0]});

//     await DAI.approve(_poolCoreInstance.address, amountDAI, {from: users[0]});

//     await _poolInstance.deposit(DAI.address, amountDAI, '0', {from: users[0]});

//     //user 1 deposits 1 ETH
//     await _poolInstance.deposit(ETHEREUM_ADDRESS, oneEther, '0', {
//       from: users[1],
//       value: oneEther.toString(),
//     });

//     const amountDAIToBorrow = await convertToCurrencyDecimals(DAI.address, '10');

//     //user 1 borrows 10 DAI
//     await _poolInstance.borrow(DAI.address, amountDAIToBorrow, RateMode.Stable, '0', {
//       from: users[1],
//     });

//     //freezes the reserve
//     await _poolConfiguratorInstance.freezeReserve(ETHEREUM_ADDRESS);

//     //user 1 repays 1 DAI
//     await DAI.approve(_poolCoreInstance.address, amountDAIToBorrow, {from: users[1]});

//     await _poolInstance.repay(DAI.address, oneEther, users[1], {from: users[1]});
//   });

//   it('Check that liquidationCall can be executed on a freezed reserve', async () => {
//     const {aWETH, aDAI} = _aTokenInstances;
//     const {DAI} = _tokenInstances;

//     //user 2 tries to liquidate

//     await expectRevert(
//       _poolInstance.liquidationCall(
//         ETHEREUM_ADDRESS,
//         DAI.address,
//         users[1],
//         oneEther,
//         true,
//         {from: users[2]}
//       ),
//       'Health factor is not below the threshold'
//     );
//   });

//   it('Check that rebalanceStableBorrowRate can be executed on a freezed reserve', async () => {
//     const {aWETH, aDAI} = _aTokenInstances;
//     const {DAI} = _tokenInstances;

//     //user 2 tries to liquidate

//     await expectRevert(
//       _poolInstance.rebalanceStableBorrowRate(DAI.address, users[1]),
//       'Interest rate rebalance conditions were not met'
//     );
//   });
// });<|MERGE_RESOLUTION|>--- conflicted
+++ resolved
@@ -14,15 +14,9 @@
 
 // contract('Pool: Modifiers', async ([deployer, ...users]) => {
 //   let _testEnvProvider: ITestEnvWithoutInstances;
-<<<<<<< HEAD
-//   let _lendingPoolConfiguratorInstance: LendingPoolConfiguratorInstance;
-//   let _poolInstance: LendingPoolInstance;
-//   let _poolCoreInstance: LendingPoolCoreInstance;
-=======
 //   let _poolConfiguratorInstance: PoolConfiguratorInstance;
 //   let _lendingPoolInstance: LendingPoolInstance;
 //   let _lendingPoolCoreInstance: LendingPoolCoreInstance;
->>>>>>> 8852c8f3
 //   let _aTokenInstances: iATokenBase<ATokenInstance>;
 //   let _tokenInstances: iAssetsWithoutETH<MintableERC20Instance>;
 
@@ -45,15 +39,9 @@
 //       getAllAssetsInstances(),
 //     ]);
 
-<<<<<<< HEAD
 //     _poolInstance = instances[0];
 //     _poolCoreInstance = instances[1];
-//     _lendingPoolConfiguratorInstance = instances[2];
-=======
-//     _lendingPoolInstance = instances[0];
-//     _lendingPoolCoreInstance = instances[1];
 //     _poolConfiguratorInstance = instances[2];
->>>>>>> 8852c8f3
 
 //     _aTokenInstances = instances[3];
 //     _tokenInstances = instances[4];

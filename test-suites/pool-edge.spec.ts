import { expect } from 'chai';
import { utils } from 'ethers';
import { DRE, impersonateAccountsHardhat } from '../helpers/misc-utils';
import { ZERO_ADDRESS } from '../helpers/constants';
import { deployMintableERC20 } from '../helpers/contracts-deployments';
import { ProtocolErrors } from '../helpers/types';
import { MockPoolInheritedFactory } from '../types';
import {
  getBorrowLogic,
<<<<<<< HEAD
  getBridgeLogic,
  getDepositLogic,
=======
  getSupplyLogic,
>>>>>>> 8a041be8
  getFirstSigner,
  getLiquidationLogic,
  getEModeLogic,
} from '../helpers/contracts-getters';
import { topUpNonPayableWithEther } from './helpers/utils/funds';
import { makeSuite, TestEnv } from './helpers/make-suite';

makeSuite('Pool: Edge cases', (testEnv: TestEnv) => {
  const {
    P_NO_MORE_RESERVES_ALLOWED,
    P_CALLER_MUST_BE_AN_ATOKEN,
    P_NOT_CONTRACT,
    P_CALLER_NOT_POOL_CONFIGURATOR,
    RL_RESERVE_ALREADY_INITIALIZED,
  } = ProtocolErrors;

  const MAX_STABLE_RATE_BORROW_SIZE_PERCENT = '2500';
  const MAX_NUMBER_RESERVES = '128';

  it('Check initialization', async () => {
    const { pool } = testEnv;

    expect(await pool.MAX_STABLE_RATE_BORROW_SIZE_PERCENT()).to.be.eq(
      MAX_STABLE_RATE_BORROW_SIZE_PERCENT
    );
    expect(await pool.MAX_NUMBER_RESERVES()).to.be.eq(MAX_NUMBER_RESERVES);
  });

  it('Tries to initialize a reserve as non PoolConfigurator (revert expected)', async () => {
    const { pool, users, dai, helpersContract } = testEnv;

    const config = await helpersContract.getReserveTokensAddresses(dai.address);

    await expect(
      pool
        .connect(users[0].signer)
        .initReserve(
          dai.address,
          config.aTokenAddress,
          config.stableDebtTokenAddress,
          config.variableDebtTokenAddress,
          ZERO_ADDRESS
        )
    ).to.be.revertedWith(P_CALLER_NOT_POOL_CONFIGURATOR);
  });

  it('Call `mintToTreasury()` on a pool with an inactive reserve', async () => {
    const { pool, poolAdmin, dai, users, configurator } = testEnv;

    // Deactivate reserve
    expect(await configurator.connect(poolAdmin.signer).deactivateReserve(dai.address));

    // MintToTreasury
    expect(await pool.connect(users[0].signer).mintToTreasury([dai.address]));
  });

  it('Tries to call `finalizeTransfer()` by a non-aToken address (revert expected)', async () => {
    const { pool, dai, users } = testEnv;

    await expect(
      pool
        .connect(users[0].signer)
        .finalizeTransfer(dai.address, users[0].address, users[1].address, 0, 0, 0)
    ).to.be.revertedWith(P_CALLER_MUST_BE_AN_ATOKEN);
  });

  it('Tries to call `initReserve()` with an EOA as reserve (revert expected)', async () => {
    const { pool, deployer, users, configurator } = testEnv;

    // Impersonate PoolConfigurator
    await topUpNonPayableWithEther(deployer.signer, [configurator.address], utils.parseEther('1'));
    await impersonateAccountsHardhat([configurator.address]);
    const configSigner = await DRE.ethers.getSigner(configurator.address);

    await expect(
      pool
        .connect(configSigner)
        .initReserve(users[0].address, ZERO_ADDRESS, ZERO_ADDRESS, ZERO_ADDRESS, ZERO_ADDRESS)
    ).to.be.revertedWith(P_NOT_CONTRACT);
  });

  it('PoolConfigurator updates the ReserveInterestRateStrategy address', async () => {
    const { pool, deployer, dai, configurator } = testEnv;

    // Impersonate PoolConfigurator
    await topUpNonPayableWithEther(deployer.signer, [configurator.address], utils.parseEther('1'));
    await impersonateAccountsHardhat([configurator.address]);
    const configSigner = await DRE.ethers.getSigner(configurator.address);

    expect(
      await pool
        .connect(configSigner)
        .setReserveInterestRateStrategyAddress(dai.address, ZERO_ADDRESS)
    );

    const config = await pool.getReserveData(dai.address);
    expect(config.interestRateStrategyAddress).to.be.eq(ZERO_ADDRESS);
  });

  it('Initialize an already initialized reserve. ReserveLogic `init` where aTokenAddress != ZERO_ADDRESS (revert expected)', async () => {
    const { pool, dai, deployer, configurator } = testEnv;

    // Impersonate PoolConfigurator
    await topUpNonPayableWithEther(deployer.signer, [configurator.address], utils.parseEther('1'));
    await impersonateAccountsHardhat([configurator.address]);
    const configSigner = await DRE.ethers.getSigner(configurator.address);

    const config = await pool.getReserveData(dai.address);

    await expect(
      pool.connect(configSigner).initReserve(
        dai.address,
        config.aTokenAddress, // just need a non-used reserve token
        config.stableDebtTokenAddress,
        config.variableDebtTokenAddress,
        ZERO_ADDRESS
      )
    ).to.be.revertedWith(RL_RESERVE_ALREADY_INITIALIZED);
  });

  it('Init reserve with ZERO_ADDRESS as aToken twice, to enter `_addReserveToList()` already added', async () => {
    /**
     * To get into this case, we need to init a reserve with `aTokenAddress = address(0)` twice.
     * `_addReserveToList()` is called from `initReserve`. However, in `initReserve` we run `init` before the `_addReserveToList()`,
     * and in `init` we are checking if `aTokenAddress == address(0)`, so to bypass that we need this odd init.
     */
    const { pool, dai, deployer, configurator } = testEnv;

    // Impersonate PoolConfigurator
    await topUpNonPayableWithEther(deployer.signer, [configurator.address], utils.parseEther('1'));
    await impersonateAccountsHardhat([configurator.address]);
    const configSigner = await DRE.ethers.getSigner(configurator.address);

    const config = await pool.getReserveData(dai.address);

    const poolListBefore = await pool.getReservesList();

    expect(
      await pool.connect(configSigner).initReserve(
        config.aTokenAddress, // simulating asset address, just need a non-used reserve token
        ZERO_ADDRESS,
        config.stableDebtTokenAddress,
        config.variableDebtTokenAddress,
        ZERO_ADDRESS
      )
    );
    const poolListMid = await pool.getReservesList();
    expect(poolListBefore.length + 1).to.be.eq(poolListMid.length);

    // Add it again.
    expect(
      await pool.connect(configSigner).initReserve(
        config.aTokenAddress, // simulating asset address, just need a non-used reserve token
        ZERO_ADDRESS,
        config.stableDebtTokenAddress,
        config.variableDebtTokenAddress,
        ZERO_ADDRESS
      )
    );
    const poolListAfter = await pool.getReservesList();
    expect(poolListAfter.length).to.be.eq(poolListMid.length);
  });

  it('Initialize reserves until max, then add one more (revert expected)', async () => {
    // Upgrade the Pool to update the maximum number of reserves
    const { addressesProvider, poolAdmin, pool, dai, deployer, configurator } = testEnv;

    // Impersonate the PoolConfigurator
    await topUpNonPayableWithEther(deployer.signer, [configurator.address], utils.parseEther('1'));
    await impersonateAccountsHardhat([configurator.address]);
    const configSigner = await DRE.ethers.getSigner(configurator.address);

    // Deploy the mock Pool with a setter of `maxNumberOfReserves`
    const libraries = {
<<<<<<< HEAD
      ['__$b06080f092f400a43662c3f835a4d9baa8$__']: (await getBridgeLogic()).address,
      ['__$209f7610f7b09602dd9c7c2ef5b135794a$__']: (await getDepositLogic()).address,
=======
      ['__$db79717e66442ee197e8271d032a066e34$__']: (await getSupplyLogic()).address,
>>>>>>> 8a041be8
      ['__$c3724b8d563dc83a94e797176cddecb3b9$__']: (await getBorrowLogic()).address,
      ['__$f598c634f2d943205ac23f707b80075cbb$__']: (await getLiquidationLogic()).address,
      ['__$e4b9550ff526a295e1233dea02821b9004$__']: (await getEModeLogic()).address,
    };

    const mockPoolImpl = await (
      await new MockPoolInheritedFactory(libraries, await getFirstSigner()).deploy()
    ).deployed();

    // Upgrade the Pool
    expect(await addressesProvider.connect(poolAdmin.signer).setPoolImpl(mockPoolImpl.address))
      .to.emit(addressesProvider, 'PoolUpdated')
      .withArgs(mockPoolImpl.address);

    // Get the Pool instance
    const mockPoolAddress = await addressesProvider.getPool();
    const mockPool = await MockPoolInheritedFactory.connect(
      mockPoolAddress,
      await getFirstSigner()
    );

    // Get the current number of reserves
    let numberOfReserves = (await mockPool.getReservesList()).length;

    // Set the limit
    expect(await mockPool.setMaxNumberOfReserves(numberOfReserves));
    expect(await mockPool.MAX_NUMBER_RESERVES()).to.be.eq(numberOfReserves);

    const freshContract = await deployMintableERC20(['MOCK', 'MOCK', '18']);
    const config = await pool.getReserveData(dai.address);
    await expect(
      pool.connect(configSigner).initReserve(
        freshContract.address, // just need a non-used reserve token
        ZERO_ADDRESS,
        config.stableDebtTokenAddress,
        config.variableDebtTokenAddress,
        ZERO_ADDRESS
      )
    ).to.be.revertedWith(P_NO_MORE_RESERVES_ALLOWED);
  });
});<|MERGE_RESOLUTION|>--- conflicted
+++ resolved
@@ -7,12 +7,8 @@
 import { MockPoolInheritedFactory } from '../types';
 import {
   getBorrowLogic,
-<<<<<<< HEAD
   getBridgeLogic,
-  getDepositLogic,
-=======
   getSupplyLogic,
->>>>>>> 8a041be8
   getFirstSigner,
   getLiquidationLogic,
   getEModeLogic,
@@ -187,12 +183,8 @@
 
     // Deploy the mock Pool with a setter of `maxNumberOfReserves`
     const libraries = {
-<<<<<<< HEAD
       ['__$b06080f092f400a43662c3f835a4d9baa8$__']: (await getBridgeLogic()).address,
-      ['__$209f7610f7b09602dd9c7c2ef5b135794a$__']: (await getDepositLogic()).address,
-=======
       ['__$db79717e66442ee197e8271d032a066e34$__']: (await getSupplyLogic()).address,
->>>>>>> 8a041be8
       ['__$c3724b8d563dc83a94e797176cddecb3b9$__']: (await getBorrowLogic()).address,
       ['__$f598c634f2d943205ac23f707b80075cbb$__']: (await getLiquidationLogic()).address,
       ['__$e4b9550ff526a295e1233dea02821b9004$__']: (await getEModeLogic()).address,

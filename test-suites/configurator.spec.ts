--- conflicted
+++ resolved
@@ -84,11 +84,7 @@
 
 makeSuite('PoolConfigurator', (testEnv: TestEnv) => {
   let baseConfigValues: ReserveConfigurationValues;
-<<<<<<< HEAD
-  const { RESERVE_LIQUIDITY_NOT_ZERO } = ProtocolErrors;
-=======
-  const { PC_RESERVE_LIQUIDITY_NOT_0, RC_INVALID_DEBT_CEILING } = ProtocolErrors;
->>>>>>> 73073b47
+  const { RESERVE_LIQUIDITY_NOT_ZERO, INVALID_DEBT_CEILING } = ProtocolErrors;
 
   before(() => {
     const {
@@ -770,7 +766,7 @@
 
     await expect(
       configurator.connect(riskAdmin.signer).setDebtCeiling(weth.address, debtCeiling)
-    ).to.be.revertedWith(RC_INVALID_DEBT_CEILING);
+    ).to.be.revertedWith(INVALID_DEBT_CEILING);
 
     const newCeiling = await helpersContract.getDebtCeiling(weth.address);
     expect(newCeiling).to.be.eq(currentCeiling, 'Invalid debt ceiling');

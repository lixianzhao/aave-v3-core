const { expect } = require('chai');
import { BigNumber, Event, utils } from 'ethers';
import { ReserveData, UserReserveData } from './helpers/utils/interfaces';
import { ProtocolErrors, RateMode } from '../helpers/types';
import { getACLManager } from '@aave/deploy-v3/dist/helpers/contract-getters';
import { MAX_UINT_AMOUNT, MAX_UNBACKED_MINT_CAP } from '../helpers/constants';
import { ACLManager } from '../types';
import AaveConfig from '@aave/deploy-v3/dist/markets/aave';
import { TestEnv, makeSuite } from './helpers/make-suite';
import { getReserveData } from './helpers/utils/helpers';
import { getTxCostAndTimestamp } from './helpers/actions';
import {
  calcExpectedReserveDataAfterMintUnbacked,
  calcExpectedReserveDataAfterBackUnbacked,
  configuration as calculationsConfiguration,
} from './helpers/utils/calculations';
import './helpers/utils/wadraymath';
import { formatEther } from '@ethersproject/units';
import { waitForTx, advanceTimeAndBlock } from '@aave/deploy-v3';

const expectEqual = (
  actual: UserReserveData | ReserveData,
  expected: UserReserveData | ReserveData
) => {
  expect(actual).to.be.almostEqualOrEqual(expected);
};

makeSuite('BridgeLogic: Testing with borrows', (testEnv: TestEnv) => {
  const { P_CALLER_NOT_BRIDGE, VL_UNBACKED_MINT_CAP_EXCEEDED } = ProtocolErrors;

  const depositAmount = utils.parseEther('1000');
  const borrowAmount = utils.parseEther('200');
  const withdrawAmount = utils.parseEther('100');
  const feeBps = BigNumber.from(30);
  const denominatorBP = BigNumber.from(10000);
  const bridgeProtocolFeeBps = BigNumber.from(2000);

  const mintAmount = withdrawAmount.mul(denominatorBP.sub(feeBps)).div(denominatorBP);
  const feeAmount = withdrawAmount.mul(feeBps).div(denominatorBP);

  let aclManager: ACLManager;

  before(async () => {
    calculationsConfiguration.reservesParams = AaveConfig.ReservesConfig;

    const { users, poolAdmin, configurator } = testEnv;

    aclManager = await getACLManager();

    await waitForTx(await aclManager.addBridge(users[2].address));
    await waitForTx(await aclManager.addBridge(users[3].address));

    await waitForTx(
      await configurator.connect(poolAdmin.signer).updateBridgeProtocolFee(bridgeProtocolFeeBps)
    );
  });

  it('User 0 deposit 1000 dai.', async () => {
    const { users, pool, dai } = testEnv;
    await waitForTx(await dai.connect(users[0].signer)['mint(uint256)'](depositAmount));
    await waitForTx(await dai.connect(users[0].signer).approve(pool.address, MAX_UINT_AMOUNT));
    await waitForTx(
      await pool.connect(users[0].signer).deposit(dai.address, depositAmount, users[0].address, 0)
    );
  });

  it('User 1 deposit 2 eth', async () => {
    const { users, pool, weth } = testEnv;
    await waitForTx(await weth.connect(users[1].signer).deposit({ value: utils.parseEther('2') }));
    await waitForTx(await weth.connect(users[1].signer).approve(pool.address, MAX_UINT_AMOUNT));
    await waitForTx(
      await pool
        .connect(users[1].signer)
        .deposit(weth.address, utils.parseEther('2'), users[1].address, 0)
    );
  });

  it('User 1 borrows 200 dai with variable debt', async () => {
    const { users, pool, dai } = testEnv;
    await waitForTx(
      await pool
        .connect(users[1].signer)
        .borrow(dai.address, borrowAmount, RateMode.Variable, 0, users[1].address)
    );
  });

  it('User 1 borrows 200 dai with stable debt', async () => {
    const { users, pool, dai } = testEnv;
    await waitForTx(
      await pool
        .connect(users[1].signer)
        .borrow(dai.address, borrowAmount, RateMode.Stable, 0, users[1].address)
    );
  });

  it('User 1 tries to perform fast withdraw 100 aDai from L2 (revert expected)', async () => {
    const { users, pool, dai } = testEnv;
    await expect(
      pool.connect(users[1].signer).mintUnbacked(dai.address, mintAmount, users[0].address, 0)
    ).to.be.revertedWith(P_CALLER_NOT_BRIDGE);
  });

  it('RiskAdmin updates the unbackedMintCap to 10 aDai (10 left) and user 1 tries to perform fast withdraw 100 aDai from L2 (revert expected)', async () => {
    const { users, riskAdmin, pool, configurator, dai } = testEnv;
    expect(await configurator.connect(riskAdmin.signer).setUnbackedMintCap(dai.address, '10'));
    await expect(
      pool.connect(users[2].signer).mintUnbacked(dai.address, mintAmount, users[0].address, 0)
    ).to.be.revertedWith(VL_UNBACKED_MINT_CAP_EXCEEDED);

    expect(
      await configurator
        .connect(riskAdmin.signer)
        .setUnbackedMintCap(dai.address, MAX_UNBACKED_MINT_CAP)
    );
  });

  it('User 2 perform fast withdraw 100 aDai from L2', async () => {
    const { users, pool, dai, helpersContract } = testEnv;
    const reserveDataBefore = await getReserveData(helpersContract, dai.address);
    const tx = await waitForTx(
      await pool.connect(users[2].signer).mintUnbacked(dai.address, mintAmount, users[2].address, 0)
    );
    const { txTimestamp } = await getTxCostAndTimestamp(tx);
    const expectedDataAfter = calcExpectedReserveDataAfterMintUnbacked(
      mintAmount.toString(),
      reserveDataBefore,
      txTimestamp
    );
    const reserveDataAfter = await getReserveData(helpersContract, dai.address);
    expectEqual(reserveDataAfter, expectedDataAfter);
  });

  it('RiskAdmin updates the unbackedMintCap to 100 aDai (0 left) and user 1 tries to perform fast withdraw 1 aDai from L2 (revert expected)', async () => {
    const { users, riskAdmin, pool, configurator, dai } = testEnv;
    expect(await configurator.connect(riskAdmin.signer).setUnbackedMintCap(dai.address, '100'));
    await expect(
      pool.connect(users[2].signer).mintUnbacked(dai.address, mintAmount, users[0].address, 0)
    ).to.be.revertedWith(VL_UNBACKED_MINT_CAP_EXCEEDED);

    expect(
      await configurator
        .connect(riskAdmin.signer)
        .setUnbackedMintCap(dai.address, MAX_UNBACKED_MINT_CAP)
    );
  });

  it('User 2 perform another fast withdraw 100 aDai from L2', async () => {
    const { users, pool, dai, helpersContract } = testEnv;
    const reserveDataBefore = await getReserveData(helpersContract, dai.address);
    const tx = await waitForTx(
      await pool.connect(users[2].signer).mintUnbacked(dai.address, mintAmount, users[2].address, 0)
    );
    const { txTimestamp } = await getTxCostAndTimestamp(tx);
    const reserveDataAfter = await getReserveData(helpersContract, dai.address);
    const expectedDataAfter = calcExpectedReserveDataAfterMintUnbacked(
      mintAmount.toString(),
      reserveDataBefore,
      txTimestamp
    );
    expectEqual(reserveDataAfter, expectedDataAfter);
  });

  it('Wait 1 days', async () => {
    await advanceTimeAndBlock(60 * 60 * 24);
  });

  it('User 2 perform invalid fast withdraw 100 aDai from L2', async () => {
    const { users, pool, dai, helpersContract } = testEnv;
    const reserveDataBefore = await getReserveData(helpersContract, dai.address);
    const tx = await waitForTx(
      await pool.connect(users[2].signer).mintUnbacked(dai.address, mintAmount, users[2].address, 0)
    );
    const { txTimestamp } = await getTxCostAndTimestamp(tx);
    const reserveDataAfter = await getReserveData(helpersContract, dai.address);
    const expectedDataAfter = calcExpectedReserveDataAfterMintUnbacked(
      mintAmount.toString(),
      reserveDataBefore,
      txTimestamp
    );
    expectEqual(reserveDataAfter, expectedDataAfter);
  });

  it('Wait 6 days', async () => {
    await advanceTimeAndBlock(60 * 60 * 24 * 6);
  });

  it('100 bridged dai used to back unbacked', async () => {
    // Let user 3 be bridge for now
    const { users, pool, dai, aDai, helpersContract } = testEnv;
    await waitForTx(await dai.connect(users[3].signer)['mint(uint256)'](withdrawAmount));
    await waitForTx(await dai.connect(users[3].signer).approve(pool.address, MAX_UINT_AMOUNT));

    const reserveDataBefore = await getReserveData(helpersContract, dai.address);

    const tx = await waitForTx(
      await pool.connect(users[3].signer).backUnbacked(dai.address, mintAmount, feeAmount)
    );

    const { txTimestamp } = await getTxCostAndTimestamp(tx);

    const reserveDataAfter = await getReserveData(helpersContract, dai.address);

    const expectedReserveDataAfter = calcExpectedReserveDataAfterBackUnbacked(
      await aDai.scaledTotalSupply(),
      mintAmount.toString(),
      feeAmount.toString(),
      bridgeProtocolFeeBps.toString(),
      reserveDataBefore,
      txTimestamp
    );

    expectEqual(reserveDataAfter, expectedReserveDataAfter);

    // Check event values for `ReserveDataUpdated`
    const reserveDataUpdatedEvent = tx.events?.find(
<<<<<<< HEAD
      ({ event }) => (event === 'ReserveDataUpdated')
=======
      ({ event }) => event === 'ReserveDataUpdated'
>>>>>>> d4fd39cd
    ) as Event;
    if (reserveDataUpdatedEvent) {
      const {
        reserve: eventReserve,
        liquidityRate: eventLiquidityRate,
        stableBorrowRate: eventStableBorrowRate,
        variableBorrowRate: eventVariableBorrowRate,
        liquidityIndex: eventLiquidityIndex,
        variableBorrowIndex: eventVariableBorrowIndex,
      } = reserveDataUpdatedEvent.args as utils.Result;
      expect(expectedReserveDataAfter.address).to.be.eq(eventReserve);
      expect(expectedReserveDataAfter.liquidityRate).to.be.eq(eventLiquidityRate);
      expect(expectedReserveDataAfter.stableBorrowRate).to.be.eq(eventStableBorrowRate);
      expect(expectedReserveDataAfter.variableBorrowRate).to.be.eq(eventVariableBorrowRate);
      expect(expectedReserveDataAfter.liquidityIndex).to.be.eq(eventLiquidityIndex);
      expect(expectedReserveDataAfter.variableBorrowIndex).to.be.eq(eventVariableBorrowIndex);
    }
  });

  it('user 1 performs unauthorized backing', async () => {
    const { users, pool, dai } = testEnv;
    await dai.connect(users[1].signer)['mint(uint256)'](withdrawAmount);
    await dai.connect(users[1].signer).approve(pool.address, MAX_UINT_AMOUNT);

    await expect(
      pool.connect(users[1].signer).backUnbacked(dai.address, mintAmount, feeAmount)
    ).to.be.revertedWith(P_CALLER_NOT_BRIDGE);
  });

  it('100 bridged dai used to back unbacked', async () => {
    // Let user 3 be bridge for now
    const { users, pool, dai, aDai, helpersContract } = testEnv;
    await dai.connect(users[3].signer)['mint(uint256)'](withdrawAmount);
    await dai.connect(users[3].signer).approve(pool.address, MAX_UINT_AMOUNT);

    const reserveDataBefore = await getReserveData(helpersContract, dai.address);

    const tx = await waitForTx(
      await pool.connect(users[3].signer).backUnbacked(dai.address, mintAmount, feeAmount)
    );

    const { txTimestamp } = await getTxCostAndTimestamp(tx);

    const reserveDataAfter = await getReserveData(helpersContract, dai.address);

    const expectedReserveDataAfter = calcExpectedReserveDataAfterBackUnbacked(
      await aDai.scaledTotalSupply(),
      mintAmount.toString(),
      feeAmount.toString(),
      bridgeProtocolFeeBps.toString(),
      reserveDataBefore,
      txTimestamp
    );

    expectEqual(reserveDataAfter, expectedReserveDataAfter);
  });

  it('User donates 100 dai to aDai holders', async () => {
    // Let user 3 be bridge for now
    const { users, pool, dai, aDai, helpersContract } = testEnv;
    await dai.connect(users[3].signer)['mint(uint256)'](withdrawAmount);
    await dai.connect(users[3].signer).approve(pool.address, MAX_UINT_AMOUNT);

    const reserveDataBefore = await getReserveData(helpersContract, dai.address);

    const tx = await waitForTx(
      await pool.connect(users[3].signer).backUnbacked(dai.address, '0', withdrawAmount)
    );

    const { txTimestamp } = await getTxCostAndTimestamp(tx);
    const reserveDataAfter = await getReserveData(helpersContract, dai.address);

    const expectedReserveDataAfter = calcExpectedReserveDataAfterBackUnbacked(
      await aDai.scaledTotalSupply(),
      '0',
      withdrawAmount.toString(),
      bridgeProtocolFeeBps.toString(),
      reserveDataBefore,
      txTimestamp
    );

    expectEqual(reserveDataAfter, expectedReserveDataAfter);
    expect(reserveDataBefore.unbacked).to.be.eq(mintAmount);
    expect(reserveDataAfter.unbacked).to.be.eq(mintAmount);
    expect(reserveDataAfter.liquidityIndex.gt(reserveDataBefore.liquidityIndex)).to.be.eq(true);
  });

  it('Safety module cover 100 unbacked dai', async () => {
    // Let user 3 be bridge for now
    const { users, pool, dai, aDai, helpersContract } = testEnv;
    await dai.connect(users[3].signer)['mint(uint256)'](withdrawAmount);
    await dai.connect(users[3].signer).approve(pool.address, MAX_UINT_AMOUNT);

    const reserveDataBefore = await getReserveData(helpersContract, dai.address);

    const tx = await waitForTx(
      await pool.connect(users[3].signer).backUnbacked(dai.address, mintAmount, '0')
    );

    const { txTimestamp } = await getTxCostAndTimestamp(tx);
    const reserveDataAfter = await getReserveData(helpersContract, dai.address);

    const expectedReserveDataAfter = calcExpectedReserveDataAfterBackUnbacked(
      await aDai.scaledTotalSupply(),
      mintAmount.toString(),
      '0',
      bridgeProtocolFeeBps.toString(),
      reserveDataBefore,
      txTimestamp
    );

    expectEqual(reserveDataAfter, expectedReserveDataAfter);
    expect(reserveDataBefore.unbacked).to.be.eq(mintAmount);
    expect(reserveDataAfter.unbacked).to.be.eq('0');
  });
});<|MERGE_RESOLUTION|>--- conflicted
+++ resolved
@@ -213,11 +213,7 @@
 
     // Check event values for `ReserveDataUpdated`
     const reserveDataUpdatedEvent = tx.events?.find(
-<<<<<<< HEAD
-      ({ event }) => (event === 'ReserveDataUpdated')
-=======
       ({ event }) => event === 'ReserveDataUpdated'
->>>>>>> d4fd39cd
     ) as Event;
     if (reserveDataUpdatedEvent) {
       const {

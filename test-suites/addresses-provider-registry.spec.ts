import { expect } from 'chai';
import { ZERO_ADDRESS } from '../helpers/constants';
import { ProtocolErrors } from '../helpers/types';
import { TestEnv, makeSuite } from './helpers/make-suite';
import { ONE_ADDRESS } from '@aave/deploy-v3';

makeSuite('AddressesProviderRegistry', (testEnv: TestEnv) => {
  const NEW_ADDRESES_PROVIDER_ADDRESS = ONE_ADDRESS;
  const NEW_ADDRESSES_PROVIDER_ID = 2;

  const {
    INVALID_ADDRESSES_PROVIDER_ID,
    PROVIDER_NOT_REGISTERED,
    ADDRESSES_PROVIDER_ALREADY_ADDED,
  } = ProtocolErrors;

  it('Checks the addresses provider is added to the registry', async () => {
    const { addressesProvider, registry } = testEnv;

    const providers = await registry.getAddressesProvidersList();

    expect(providers.length).to.be.equal(1, 'Invalid length of the addresses providers list');
    expect(providers[0].toString()).to.be.equal(
      addressesProvider.address,
      'Invalid addresses provider added to the list'
    );
  });

  it('Tries to register an addresses provider with id 0 (revert expected)', async () => {
    const { registry } = testEnv;

    await expect(
      registry.registerAddressesProvider(NEW_ADDRESES_PROVIDER_ADDRESS, '0')
    ).to.be.revertedWith(INVALID_ADDRESSES_PROVIDER_ID);
  });

  it('Registers a new mock addresses provider', async () => {
    const { registry } = testEnv;

    const providersBefore = await registry.getAddressesProvidersList();

    expect(
      await registry.registerAddressesProvider(
        NEW_ADDRESES_PROVIDER_ADDRESS,
        NEW_ADDRESSES_PROVIDER_ID
      )
    )
      .to.emit(registry, 'AddressesProviderRegistered')
      .withArgs(NEW_ADDRESES_PROVIDER_ADDRESS);

    expect(await registry.getAddressesProviderIdByAddress(NEW_ADDRESES_PROVIDER_ADDRESS)).to.be.eq(
      NEW_ADDRESSES_PROVIDER_ID
    );

    const providersAfter = await registry.getAddressesProvidersList();
    expect(providersAfter.length).to.be.equal(
      providersBefore.length + 1,
      'Invalid length of the addresses providers list'
    );
    expect(providersAfter[1].toString()).to.be.equal(
      NEW_ADDRESES_PROVIDER_ADDRESS,
      'Invalid addresses provider added to the list'
    );
    expect(await registry.getAddressesProviderAddressById(NEW_ADDRESSES_PROVIDER_ID)).to.be.equal(
      users[1].address,
      'Invalid update of id mapping'
    );
  });

  it('Removes the mock addresses provider', async () => {
    const { users, registry, addressesProvider } = testEnv;

    const providersBefore = await registry.getAddressesProvidersList();

    expect(
      await registry.getAddressesProviderIdByAddress(NEW_ADDRESES_PROVIDER_ADDRESS)
    ).to.be.equal(NEW_ADDRESSES_PROVIDER_ID);

    expect(await registry.unregisterAddressesProvider(NEW_ADDRESES_PROVIDER_ADDRESS))
      .to.emit(registry, 'AddressesProviderUnregistered')
      .withArgs(NEW_ADDRESES_PROVIDER_ADDRESS);

    const providersAfter = await registry.getAddressesProvidersList();

    expect(providersAfter.length).to.be.equal(
      providersBefore.length - 1,
      'Invalid length of the addresses providers list'
    );
    expect(providersAfter[0].toString()).to.be.equal(
      addressesProvider.address,
      'Invalid addresses provider added to the list'
    );
<<<<<<< HEAD
    expect(providers[1].toString()).to.be.equal(ZERO_ADDRESS, 'Invalid addresses');
    expect(await registry.getAddressesProviderAddressById(NEW_ADDRESSES_PROVIDER_ID)).to.be.equal(
      ZERO_ADDRESS,
      'Invalid update of id mapping'
=======
  });

  it('Tries to remove a unregistered addressesProvider (revert expected)', async () => {
    const { users, registry } = testEnv;

    await expect(registry.unregisterAddressesProvider(users[2].address)).to.be.revertedWith(
      PROVIDER_NOT_REGISTERED
>>>>>>> a84e43f1
    );
  });

  it('Tries to add an already registered addressesProvider with a different id (revert expected)', async () => {
    const { registry, addressesProvider } = testEnv;

    const id = await registry.getAddressesProviderIdByAddress(addressesProvider.address);
    expect(id).not.to.be.eq(0);

    const providersBefore = await registry.getAddressesProvidersList();
    await expect(
      registry.registerAddressesProvider(addressesProvider.address, NEW_ADDRESSES_PROVIDER_ID)
    ).to.be.revertedWith(ADDRESSES_PROVIDER_ALREADY_ADDED);

    const providersAfter = await registry.getAddressesProvidersList();

    expect(await registry.getAddressesProviderIdByAddress(addressesProvider.address)).to.be.eq(id);

    expect(providersAfter.length).to.be.equal(
      providersBefore.length,
      'Invalid length of the addresses providers list'
    );
    expect(providersAfter[0].toString()).to.be.equal(
      addressesProvider.address,
      'Invalid addresses provider added to the list'
    );
  });

  it('Tries to add an addressesProvider with an already used id (revert expected)', async () => {
    const { users, registry } = testEnv;

    // Simulating an addresses provider using the users[2] wallet address
    await expect(
      registry.registerAddressesProvider(users[2].address, NEW_ADDRESSES_PROVIDER_ID)
    ).to.be.revertedWith(ProtocolErrors.INVALID_ADDRESSES_PROVIDER_ID);

    const providers = await registry.getAddressesProvidersList();
    const idMap = {};

    for (let i = 0; i < providers.length; i++) {
      const id = (await registry.getAddressesProviderIdByAddress(providers[i])).toNumber();
      if (id > 0) {
        if (idMap[id] == undefined) {
          idMap[id] = true;
        } else {
          expect(false, 'Duplicate ids').to.be.true;
        }
      }
    }
  });
});<|MERGE_RESOLUTION|>--- conflicted
+++ resolved
@@ -35,7 +35,7 @@
   });
 
   it('Registers a new mock addresses provider', async () => {
-    const { registry } = testEnv;
+    const { users, registry } = testEnv;
 
     const providersBefore = await registry.getAddressesProvidersList();
 
@@ -90,12 +90,6 @@
       addressesProvider.address,
       'Invalid addresses provider added to the list'
     );
-<<<<<<< HEAD
-    expect(providers[1].toString()).to.be.equal(ZERO_ADDRESS, 'Invalid addresses');
-    expect(await registry.getAddressesProviderAddressById(NEW_ADDRESSES_PROVIDER_ID)).to.be.equal(
-      ZERO_ADDRESS,
-      'Invalid update of id mapping'
-=======
   });
 
   it('Tries to remove a unregistered addressesProvider (revert expected)', async () => {
@@ -103,7 +97,6 @@
 
     await expect(registry.unregisterAddressesProvider(users[2].address)).to.be.revertedWith(
       PROVIDER_NOT_REGISTERED
->>>>>>> a84e43f1
     );
   });
 

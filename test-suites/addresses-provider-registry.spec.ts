--- conflicted
+++ resolved
@@ -2,15 +2,12 @@
 import { ProtocolErrors } from '../helpers/types';
 import { TestEnv, makeSuite } from './helpers/make-suite';
 import { ONE_ADDRESS } from '@aave/deploy-v3';
+import { ethers } from 'hardhat';
 
 makeSuite('AddressesProviderRegistry', (testEnv: TestEnv) => {
-<<<<<<< HEAD
-  const NEW_ADDRESSES_PROVIDER_2 = 2;
-  const NEW_ADDRESSES_PROVIDER_3 = 3;
-=======
-  const NEW_ADDRESES_PROVIDER_ADDRESS = ONE_ADDRESS;
-  const NEW_ADDRESSES_PROVIDER_ID = 2;
->>>>>>> 29f4cef5
+  const NEW_ADDRESSES_PROVIDER_ID_2 = 2;
+  const NEW_ADDRESSES_PROVIDER_ID_3 = 3;
+  const NEW_ADDRESSES_PROVIDER_ADDRESS = ONE_ADDRESS;
 
   const {
     INVALID_ADDRESSES_PROVIDER_ID,
@@ -34,65 +31,55 @@
     const { registry } = testEnv;
 
     await expect(
-      registry.registerAddressesProvider(NEW_ADDRESES_PROVIDER_ADDRESS, '0')
+      registry.registerAddressesProvider(NEW_ADDRESSES_PROVIDER_ADDRESS, '0')
     ).to.be.revertedWith(INVALID_ADDRESSES_PROVIDER_ID);
   });
 
-  it('Registers a new mock addresses provider', async () => {
-    const { users, registry } = testEnv;
-
-<<<<<<< HEAD
-    // Simulating an addresses provider using the users[1] wallet address
-    expect(await registry.registerAddressesProvider(users[1].address, NEW_ADDRESSES_PROVIDER_2))
-=======
+  it('Registers a mock addresses provider', async () => {
+    const { registry } = testEnv;
+
     const providersBefore = await registry.getAddressesProvidersList();
 
     expect(
       await registry.registerAddressesProvider(
-        NEW_ADDRESES_PROVIDER_ADDRESS,
-        NEW_ADDRESSES_PROVIDER_ID
+        NEW_ADDRESSES_PROVIDER_ADDRESS,
+        NEW_ADDRESSES_PROVIDER_ID_2
       )
     )
->>>>>>> 29f4cef5
       .to.emit(registry, 'AddressesProviderRegistered')
-      .withArgs(NEW_ADDRESES_PROVIDER_ADDRESS);
-
-    expect(await registry.getAddressesProviderIdByAddress(NEW_ADDRESES_PROVIDER_ADDRESS)).to.be.eq(
-      NEW_ADDRESSES_PROVIDER_ID
-    );
-
-<<<<<<< HEAD
-    expect(providers.length).to.be.equal(
-      NEW_ADDRESSES_PROVIDER_2,
-=======
+      .withArgs(NEW_ADDRESSES_PROVIDER_ADDRESS);
+
+    expect(await registry.getAddressesProviderIdByAddress(NEW_ADDRESSES_PROVIDER_ADDRESS)).to.be.eq(
+      NEW_ADDRESSES_PROVIDER_ID_2
+    );
+
     const providersAfter = await registry.getAddressesProvidersList();
     expect(providersAfter.length).to.be.equal(
       providersBefore.length + 1,
->>>>>>> 29f4cef5
       'Invalid length of the addresses providers list'
     );
     expect(providersAfter[1].toString()).to.be.equal(
-      NEW_ADDRESES_PROVIDER_ADDRESS,
-      'Invalid addresses provider added to the list'
-    );
-    expect(await registry.getAddressesProviderAddressById(NEW_ADDRESSES_PROVIDER_ID)).to.be.equal(
-      NEW_ADDRESES_PROVIDER_ADDRESS,
+      NEW_ADDRESSES_PROVIDER_ADDRESS,
+      'Invalid addresses provider added to the list'
+    );
+    expect(await registry.getAddressesProviderAddressById(NEW_ADDRESSES_PROVIDER_ID_2)).to.be.equal(
+      NEW_ADDRESSES_PROVIDER_ADDRESS,
       'Invalid update of id mapping'
     );
   });
 
-  it('Registers another new mock addresses provider', async () => {
+  it('Registers users[2] as another addresses provider', async () => {
     const { users, registry } = testEnv;
 
     // Simulating an addresses provider using the users[1] wallet address
-    expect(await registry.registerAddressesProvider(users[2].address, NEW_ADDRESSES_PROVIDER_3))
+    expect(await registry.registerAddressesProvider(users[2].address, NEW_ADDRESSES_PROVIDER_ID_3))
       .to.emit(registry, 'AddressesProviderRegistered')
       .withArgs(users[2].address);
 
     const providers = await registry.getAddressesProvidersList();
 
     expect(providers.length).to.be.equal(
-      NEW_ADDRESSES_PROVIDER_3,
+      NEW_ADDRESSES_PROVIDER_ID_3,
       'Invalid length of the addresses providers list'
     );
     expect(providers[2].toString()).to.be.equal(
@@ -106,17 +93,13 @@
 
     const providersBefore = await registry.getAddressesProvidersList();
 
-<<<<<<< HEAD
-    expect(id).to.be.equal(NEW_ADDRESSES_PROVIDER_2, 'Invalid isRegistered return value');
-=======
     expect(
-      await registry.getAddressesProviderIdByAddress(NEW_ADDRESES_PROVIDER_ADDRESS)
-    ).to.be.equal(NEW_ADDRESSES_PROVIDER_ID);
->>>>>>> 29f4cef5
-
-    expect(await registry.unregisterAddressesProvider(NEW_ADDRESES_PROVIDER_ADDRESS))
+      await registry.getAddressesProviderIdByAddress(NEW_ADDRESSES_PROVIDER_ADDRESS)
+    ).to.be.equal(NEW_ADDRESSES_PROVIDER_ID_2);
+
+    expect(await registry.unregisterAddressesProvider(NEW_ADDRESSES_PROVIDER_ADDRESS))
       .to.emit(registry, 'AddressesProviderUnregistered')
-      .withArgs(NEW_ADDRESES_PROVIDER_ADDRESS);
+      .withArgs(NEW_ADDRESSES_PROVIDER_ADDRESS);
 
     const providersAfter = await registry.getAddressesProvidersList();
 
@@ -128,35 +111,25 @@
       addressesProvider.address,
       'Invalid addresses provider added to the list'
     );
-<<<<<<< HEAD
-    expect(providers[1].toString()).to.be.equal(
-      users[2].address,
-      'Invalid addresses provider added to the list'
-=======
-  });
-
-  it('Tries to remove a unregistered addressesProvider (revert expected)', async () => {
+  });
+
+  it('Tries to remove an already unregistered addressesProvider (revert expected)', async () => {
     const { users, registry } = testEnv;
 
-    await expect(registry.unregisterAddressesProvider(users[2].address)).to.be.revertedWith(
-      PROVIDER_NOT_REGISTERED
->>>>>>> 29f4cef5
-    );
+    await expect(
+      registry.unregisterAddressesProvider(NEW_ADDRESSES_PROVIDER_ADDRESS)
+    ).to.be.revertedWith(PROVIDER_NOT_REGISTERED);
   });
 
   it('Tries to add an already registered addressesProvider with a different id (revert expected)', async () => {
     const { registry, addressesProvider } = testEnv;
 
-<<<<<<< HEAD
-    await expect(registry.unregisterAddressesProvider(users[1].address)).to.be.revertedWith(
-      PROVIDER_NOT_REGISTERED
-=======
     const id = await registry.getAddressesProviderIdByAddress(addressesProvider.address);
     expect(id).not.to.be.eq(0);
 
     const providersBefore = await registry.getAddressesProvidersList();
     await expect(
-      registry.registerAddressesProvider(addressesProvider.address, NEW_ADDRESSES_PROVIDER_ID)
+      registry.registerAddressesProvider(addressesProvider.address, NEW_ADDRESSES_PROVIDER_ID_2)
     ).to.be.revertedWith(ADDRESSES_PROVIDER_ALREADY_ADDED);
 
     const providersAfter = await registry.getAddressesProvidersList();
@@ -170,7 +143,6 @@
     expect(providersAfter[0].toString()).to.be.equal(
       addressesProvider.address,
       'Invalid addresses provider added to the list'
->>>>>>> 29f4cef5
     );
   });
 
@@ -180,18 +152,10 @@
     const id = await registry.getAddressesProviderIdByAddress(addressesProvider.address);
     expect(id).not.to.be.eq(0);
 
-<<<<<<< HEAD
-    expect(
-      await registry.registerAddressesProvider(addressesProvider.address, NEW_ADDRESSES_PROVIDER_2)
-    )
-      .to.emit(registry, 'AddressesProviderRegistered')
-      .withArgs(addressesProvider.address);
-=======
-    // Simulating an addresses provider using the users[2] wallet address
-    await expect(registry.registerAddressesProvider(users[2].address, id)).to.be.revertedWith(
+    // Simulating an addresses provider using the users[5] wallet address
+    await expect(registry.registerAddressesProvider(users[5].address, id)).to.be.revertedWith(
       ProtocolErrors.INVALID_ADDRESSES_PROVIDER_ID
     );
->>>>>>> 29f4cef5
 
     const providers = await registry.getAddressesProvidersList();
     const idMap = {};
@@ -208,14 +172,36 @@
     }
   });
 
-  it('Registers a the mock addresses provider a second time (revert expected)', async () => {
+  it('Reregisters the mock addresses provider after it being removed', async () => {
     const { registry } = testEnv;
 
-<<<<<<< HEAD
-    expect(providers.length).to.be.equal(2, 'Invalid length of the addresses providers list');
-    expect(providers[0].toString()).to.be.equal(
-      addressesProvider.address,
-      'Invalid addresses provider added to the list'
+    const providersBefore = await registry.getAddressesProvidersList();
+
+    expect(
+      await registry.registerAddressesProvider(
+        NEW_ADDRESSES_PROVIDER_ADDRESS,
+        NEW_ADDRESSES_PROVIDER_ID_2
+      )
+    )
+      .to.emit(registry, 'AddressesProviderRegistered')
+      .withArgs(NEW_ADDRESSES_PROVIDER_ADDRESS);
+
+    expect(await registry.getAddressesProviderIdByAddress(NEW_ADDRESSES_PROVIDER_ADDRESS)).to.be.eq(
+      NEW_ADDRESSES_PROVIDER_ID_2
+    );
+
+    const providersAfter = await registry.getAddressesProvidersList();
+    expect(providersAfter.length).to.be.equal(
+      providersBefore.length + 1,
+      'Invalid length of the addresses providers list'
+    );
+    expect(providersAfter[providersAfter.length - 1].toString()).to.be.equal(
+      NEW_ADDRESSES_PROVIDER_ADDRESS,
+      'Invalid addresses provider added to the list'
+    );
+    expect(await registry.getAddressesProviderAddressById(NEW_ADDRESSES_PROVIDER_ID_2)).to.be.equal(
+      NEW_ADDRESSES_PROVIDER_ADDRESS,
+      'Invalid update of id mapping'
     );
   });
 
@@ -229,17 +215,15 @@
       .to.emit(registry, 'AddressesProviderUnregistered')
       .withArgs(providerToRemove);
 
-    const providers = await registry.getAddressesProvidersList();
-
-    expect(providers.length).to.be.equal(1, 'Invalid length of the addresses providers list');
-    expect(providers[0].toString()).to.be.equal(
-      addressesProvider.address,
-      'Invalid addresses provider added to the list'
-    );
-=======
-    await expect(
-      registry.registerAddressesProvider(NEW_ADDRESES_PROVIDER_ADDRESS, NEW_ADDRESSES_PROVIDER_ID)
-    ).to.be.revertedWith(ProtocolErrors.ADDRESSES_PROVIDER_ALREADY_ADDED);
->>>>>>> 29f4cef5
+    const providersAfter = await registry.getAddressesProvidersList();
+
+    expect(providersAfter.length).to.be.equal(
+      providersBefore.length - 1,
+      'Invalid length of the addresses providers list'
+    );
+    expect(providersAfter[0].toString()).to.be.equal(
+      addressesProvider.address,
+      'Invalid addresses provider added to the list'
+    );
   });
 });
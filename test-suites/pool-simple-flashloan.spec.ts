import { expect } from 'chai';
import { BigNumber, ethers } from 'ethers';
import { MAX_UINT_AMOUNT } from '../helpers/constants';
import { convertToCurrencyDecimals } from '../helpers/contracts-helpers';
import { ProtocolErrors } from '../helpers/types';
import { TestEnv, makeSuite } from './helpers/make-suite';

import './helpers/utils/wadraymath';
<<<<<<< HEAD
import { MockFlashLoanSimpleReceiver, MockFlashLoanSimpleReceiver__factory } from '../types';
=======
import {
  MockFlashLoanSimpleReceiver,
  MockFlashLoanSimpleReceiverFactory,
  FlashloanAttackerFactory,
  Pool,
} from '../types';
import { parseEther, parseUnits } from '@ethersproject/units';
import { IERC20Detailed } from '../types/IERC20Detailed';
import { IERC20DetailedFactory } from '../types/IERC20DetailedFactory';
>>>>>>> cd69c668

makeSuite('Pool: Simple FlashLoan', (testEnv: TestEnv) => {
  let _mockFlashLoanSimpleReceiver = {} as MockFlashLoanSimpleReceiver;

  const {
    TRANSFER_AMOUNT_EXCEEDS_BALANCE,
    SAFEERC20_LOWLEVEL_CALL,
    P_INVALID_FLASH_LOAN_EXECUTOR_RETURN,
  } = ProtocolErrors;

  const TOTAL_PREMIUM = 9;
  const PREMIUM_TO_PROTOCOL = 3;
  const PREMIUM_TO_LP = TOTAL_PREMIUM - PREMIUM_TO_PROTOCOL;

  before(async () => {
    const { addressesProvider, deployer } = testEnv;

    _mockFlashLoanSimpleReceiver = await new MockFlashLoanSimpleReceiver__factory(
      deployer.signer
    ).deploy(addressesProvider.address);
  });

  it('Configurator sets total premium = 9 bps, premium to protocol = 3 bps', async () => {
    const { configurator, pool } = testEnv;
    await configurator.updateFlashloanPremiumTotal(TOTAL_PREMIUM);
    await configurator.updateFlashloanPremiumToProtocol(PREMIUM_TO_PROTOCOL);

    expect(await pool.FLASHLOAN_PREMIUM_TOTAL()).to.be.equal(TOTAL_PREMIUM);
    expect(await pool.FLASHLOAN_PREMIUM_TO_PROTOCOL()).to.be.equal(PREMIUM_TO_PROTOCOL);
  });

  it('Deposits WETH into the reserve', async () => {
    const { pool, weth, aave, dai } = testEnv;
    const userAddress = await pool.signer.getAddress();
    const amountToDeposit = ethers.utils.parseEther('1');

    await weth['mint(uint256)'](amountToDeposit);

    await weth.approve(pool.address, MAX_UINT_AMOUNT);

    await pool.deposit(weth.address, amountToDeposit, userAddress, '0');

    await aave['mint(uint256)'](amountToDeposit);

    await aave.approve(pool.address, MAX_UINT_AMOUNT);

    await pool.deposit(aave.address, amountToDeposit, userAddress, '0');
    await dai['mint(uint256)'](amountToDeposit);

    await dai.approve(pool.address, MAX_UINT_AMOUNT);

    await pool.deposit(dai.address, amountToDeposit, userAddress, '0');
  });

  it('Takes simple WETH flash loan and returns the funds correctly', async () => {
    const { pool, helpersContract, weth, aWETH } = testEnv;

    const wethFlashBorrowedAmount = ethers.utils.parseEther('0.8');
    const wethTotalFees = wethFlashBorrowedAmount.mul(TOTAL_PREMIUM).div(10000);
    const wethFeesToProtocol = wethFlashBorrowedAmount.mul(PREMIUM_TO_PROTOCOL).div(10000);
    const wethFeesToLp = wethFlashBorrowedAmount.mul(PREMIUM_TO_LP).div(10000);

    const wethLiquidityIndexAdded = wethFeesToLp
      .mul(BigNumber.from(10).pow(27))
      .div(await aWETH.totalSupply());

    let wethReserveData = await helpersContract.getReserveData(weth.address);

    const wethLiquidityIndexBefore = wethReserveData.liquidityIndex;

    const wethTotalLiquidityBefore = wethReserveData.totalAToken;

    const wethReservesBefore = await aWETH.balanceOf(await aWETH.RESERVE_TREASURY_ADDRESS());

    await pool.flashLoanSimple(
      _mockFlashLoanSimpleReceiver.address,
      weth.address,
      wethFlashBorrowedAmount,
      '0x10',
      '0'
    );

    await pool.mintToTreasury([weth.address]);

    wethReserveData = await helpersContract.getReserveData(weth.address);

    const wethCurrentLiquidityRate = wethReserveData.liquidityRate;
    const wethCurrentLiquidityIndex = wethReserveData.liquidityIndex;

    const wethTotalLiquidityAfter = wethReserveData.totalAToken;

    const wethReservesAfter = await aWETH.balanceOf(await aWETH.RESERVE_TREASURY_ADDRESS());

    expect(wethTotalLiquidityBefore.add(wethTotalFees)).to.be.closeTo(wethTotalLiquidityAfter, 2);
    expect(wethCurrentLiquidityRate).to.be.equal(0);
    expect(wethCurrentLiquidityIndex).to.be.equal(
      wethLiquidityIndexBefore.add(wethLiquidityIndexAdded)
    );
    expect(wethReservesAfter).to.be.equal(wethReservesBefore.add(wethFeesToProtocol));
  });

  it('Takes a simple ETH flashloan as big as the available liquidity', async () => {
    const { pool, helpersContract, weth, aWETH } = testEnv;

    let reserveData = await helpersContract.getReserveData(weth.address);

    const totalLiquidityBefore = reserveData.totalAToken;

    const flashBorrowedAmount = totalLiquidityBefore;

    const totalFees = flashBorrowedAmount.mul(TOTAL_PREMIUM).div(10000);
    const feesToProtocol = flashBorrowedAmount.mul(PREMIUM_TO_PROTOCOL).div(10000);
    const feesToLp = flashBorrowedAmount.mul(PREMIUM_TO_LP).div(10000);
    const liquidityIndexBefore = reserveData.liquidityIndex;
    const liquidityIndexAdded = feesToLp
      .mul(BigNumber.from(10).pow(27))
      .div((await aWETH.totalSupply()).toString())
      .mul(liquidityIndexBefore)
      .div(BigNumber.from(10).pow(27));

    const reservesBefore = await aWETH.balanceOf(await aWETH.RESERVE_TREASURY_ADDRESS());

    const txResult = await pool.flashLoanSimple(
      _mockFlashLoanSimpleReceiver.address,
      weth.address,
      flashBorrowedAmount,
      '0x10',
      '0'
    );

    await pool.mintToTreasury([weth.address]);

    reserveData = await helpersContract.getReserveData(weth.address);

    const currentLiquidityRate = reserveData.liquidityRate;
    const currentLiquidityIndex = reserveData.liquidityIndex;

    const totalLiquidityAfter = reserveData.totalAToken;

    const reservesAfter = await aWETH.balanceOf(await aWETH.RESERVE_TREASURY_ADDRESS());
    expect(totalLiquidityBefore.add(totalFees)).to.be.closeTo(totalLiquidityAfter, 2);
    expect(currentLiquidityRate).to.be.equal(0);
    expect(currentLiquidityIndex).to.be.equal(liquidityIndexBefore.add(liquidityIndexAdded));
    expect(
      reservesAfter.sub(feesToProtocol).mul(liquidityIndexBefore).div(currentLiquidityIndex)
    ).to.be.equal(reservesBefore);
  });

  it('Takes WETH flashloan, does not return the funds (revert expected)', async () => {
    const { pool, weth, users } = testEnv;
    const caller = users[1];
    await _mockFlashLoanSimpleReceiver.setFailExecutionTransfer(true);

    await expect(
      pool
        .connect(caller.signer)
        .flashLoanSimple(
          _mockFlashLoanSimpleReceiver.address,
          weth.address,
          ethers.utils.parseEther('0.8'),
          '0x10',
          '0'
        )
    ).to.be.revertedWith(SAFEERC20_LOWLEVEL_CALL);
  });

  it('Takes WETH flashloan, simulating a receiver as EOA (revert expected)', async () => {
    const { pool, weth, users } = testEnv;
    const caller = users[1];
    await _mockFlashLoanSimpleReceiver.setFailExecutionTransfer(true);
    await _mockFlashLoanSimpleReceiver.setSimulateEOA(true);

    await expect(
      pool
        .connect(caller.signer)
        .flashLoanSimple(
          _mockFlashLoanSimpleReceiver.address,
          weth.address,
          ethers.utils.parseEther('0.8'),
          '0x10',
          '0'
        )
    ).to.be.revertedWith(P_INVALID_FLASH_LOAN_EXECUTOR_RETURN);
  });

  it('Tries to take a flashloan that is bigger than the available liquidity (revert expected)', async () => {
    const { pool, weth, users } = testEnv;
    const caller = users[1];

    await expect(
      pool.connect(caller.signer).flashLoanSimple(
        _mockFlashLoanSimpleReceiver.address,
        weth.address,
        '1004415000000000000', //slightly higher than the available liquidity
        '0x10',
        '0'
      ),
      TRANSFER_AMOUNT_EXCEEDS_BALANCE
    ).to.be.revertedWith(SAFEERC20_LOWLEVEL_CALL);
  });

  it('Tries to take a flashloan using a non contract address as receiver (revert expected)', async () => {
    const { pool, deployer, weth, users } = testEnv;
    const caller = users[1];

    await expect(
      pool.flashLoanSimple(deployer.address, weth.address, '1000000000000000000', '0x10', '0')
    ).to.be.reverted;
  });

  it('Deposits USDC into the reserve', async () => {
    const { usdc, pool } = testEnv;
    const userAddress = await pool.signer.getAddress();

    await usdc['mint(uint256)'](await convertToCurrencyDecimals(usdc.address, '1000'));

    await usdc.approve(pool.address, MAX_UINT_AMOUNT);

    const amountToDeposit = await convertToCurrencyDecimals(usdc.address, '1000');

    await pool.deposit(usdc.address, amountToDeposit, userAddress, '0');
  });

  it('Takes out a 500 USDC flashloan, returns the funds correctly', async () => {
    const { usdc, aUsdc, pool, helpersContract, deployer: depositor } = testEnv;

    await _mockFlashLoanSimpleReceiver.setFailExecutionTransfer(false);

    const flashBorrowedAmount = await convertToCurrencyDecimals(usdc.address, '500');
    const totalFees = flashBorrowedAmount.mul(TOTAL_PREMIUM).div(10000);
    const feesToProtocol = flashBorrowedAmount.mul(PREMIUM_TO_PROTOCOL).div(10000);
    const feesToLp = flashBorrowedAmount.mul(PREMIUM_TO_LP).div(10000);
    const liquidityIndexAdded = feesToLp
      .mul(ethers.BigNumber.from(10).pow(27))
      .div(await aUsdc.totalSupply());

    let reserveData = await helpersContract.getReserveData(usdc.address);

    const liquidityIndexBefore = reserveData.liquidityIndex;

    const totalLiquidityBefore = reserveData.totalAToken;

    const reservesBefore = await aUsdc.balanceOf(await aUsdc.RESERVE_TREASURY_ADDRESS());

    await pool.flashLoanSimple(
      _mockFlashLoanSimpleReceiver.address,
      usdc.address,
      flashBorrowedAmount,
      '0x10',
      '0'
    );

    await pool.mintToTreasury([usdc.address]);

    reserveData = await helpersContract.getReserveData(usdc.address);

    const currentLiquidityRate = reserveData.liquidityRate;
    const currentLiquidityIndex = reserveData.liquidityIndex;

    const totalLiquidityAfter = reserveData.totalAToken;

    const reservesAfter = await aUsdc.balanceOf(await aUsdc.RESERVE_TREASURY_ADDRESS());

    expect(totalLiquidityBefore.add(totalFees)).to.be.closeTo(totalLiquidityAfter, 2);
    expect(currentLiquidityRate).to.be.equal(0);
    expect(currentLiquidityIndex).to.be.equal(liquidityIndexBefore.add(liquidityIndexAdded));
    expect(reservesAfter).to.be.equal(reservesBefore.add(feesToProtocol));
  });

  it('Takes out a 500 USDC flashloan with mode = 0, does not return the funds (revert expected)', async () => {
    const { usdc, pool, users } = testEnv;
    const caller = users[2];

    const flashloanAmount = await convertToCurrencyDecimals(usdc.address, '500');

    await _mockFlashLoanSimpleReceiver.setFailExecutionTransfer(true);

    await expect(
      pool
        .connect(caller.signer)
        .flashLoanSimple(
          _mockFlashLoanSimpleReceiver.address,
          usdc.address,
          flashloanAmount,
          '0x10',
          '0'
        )
    ).to.be.revertedWith(P_INVALID_FLASH_LOAN_EXECUTOR_RETURN);
  });

  it('Caller deposits 1000 DAI as collateral, Takes a WETH flashloan with mode = 0, does not approve the transfer of the funds', async () => {
    const { dai, pool, weth, users } = testEnv;
    const caller = users[3];

    await dai
      .connect(caller.signer)
      ['mint(uint256)'](await convertToCurrencyDecimals(dai.address, '1000'));

    await dai.connect(caller.signer).approve(pool.address, MAX_UINT_AMOUNT);

    const amountToDeposit = await convertToCurrencyDecimals(dai.address, '1000');

    await pool.connect(caller.signer).deposit(dai.address, amountToDeposit, caller.address, '0');

    const flashAmount = ethers.utils.parseEther('0.8');

    await _mockFlashLoanSimpleReceiver.setFailExecutionTransfer(false);
    await _mockFlashLoanSimpleReceiver.setAmountToApprove(flashAmount.div(2));

    await expect(
      pool
        .connect(caller.signer)
        .flashLoanSimple(
          _mockFlashLoanSimpleReceiver.address,
          weth.address,
          flashAmount,
          '0x10',
          '0'
        )
    ).to.be.revertedWith(SAFEERC20_LOWLEVEL_CALL);
  });

  it('Check that reentrance borrow within flashloanSimple impacts rates', async () => {
    /**
     * 1. FlashBorrow a tiny bit of DAI
     * 2. As the action in the middle. Borrow ALL the DAI using eth collateral
     * 3. Repay the tiny bit
     * The result should be that the interest rate increase due to higher utilisation.
     */

    const {
      deployer,
      pool,
      dai,
      aDai,
      weth,
      addressesProvider,
      users: [user],
    } = testEnv;

    const flashAttacker = await new FlashloanAttackerFactory(deployer.signer).deploy(
      addressesProvider.address
    );

    await flashAttacker.connect(user.signer).supplyAsset(weth.address, parseEther('100'));

    const dataBefore = await pool.getReserveData(dai.address);
    const debtToken = IERC20DetailedFactory.connect(
      dataBefore.variableDebtTokenAddress,
      deployer.signer
    );
    const debtBefore = await debtToken.totalSupply();
    const availableBefore = await dai.balanceOf(aDai.address);

    await pool
      .connect(user.signer)
      .flashLoanSimple(flashAttacker.address, dai.address, parseUnits('1', 18), '0x10', 0);

    const dataAfter = await pool.getReserveData(dai.address);
    const debtAfter = await debtToken.totalSupply();
    const availableAfter = await dai.balanceOf(aDai.address);

    // More debt and less available -> higher util -> rates will increase
    expect(debtAfter).to.be.gt(debtBefore);
    expect(availableAfter).to.be.lt(availableBefore);

    // Premium is added
    expect(dataAfter.liquidityIndex).to.be.gt(dataBefore.liquidityIndex);

    // Rates should have increased
    expect(dataAfter.currentLiquidityRate).to.be.gt(dataBefore.currentLiquidityRate);
    expect(dataAfter.currentVariableBorrowRate).to.be.gt(dataBefore.currentVariableBorrowRate);
  });
});<|MERGE_RESOLUTION|>--- conflicted
+++ resolved
@@ -6,19 +6,13 @@
 import { TestEnv, makeSuite } from './helpers/make-suite';
 
 import './helpers/utils/wadraymath';
-<<<<<<< HEAD
-import { MockFlashLoanSimpleReceiver, MockFlashLoanSimpleReceiver__factory } from '../types';
-=======
 import {
   MockFlashLoanSimpleReceiver,
-  MockFlashLoanSimpleReceiverFactory,
-  FlashloanAttackerFactory,
-  Pool,
+  MockFlashLoanSimpleReceiver__factory,
+  FlashloanAttacker__factory,
+  IERC20Detailed__factory,
 } from '../types';
 import { parseEther, parseUnits } from '@ethersproject/units';
-import { IERC20Detailed } from '../types/IERC20Detailed';
-import { IERC20DetailedFactory } from '../types/IERC20DetailedFactory';
->>>>>>> cd69c668
 
 makeSuite('Pool: Simple FlashLoan', (testEnv: TestEnv) => {
   let _mockFlashLoanSimpleReceiver = {} as MockFlashLoanSimpleReceiver;
@@ -359,14 +353,14 @@
       users: [user],
     } = testEnv;
 
-    const flashAttacker = await new FlashloanAttackerFactory(deployer.signer).deploy(
+    const flashAttacker = await new FlashloanAttacker__factory(deployer.signer).deploy(
       addressesProvider.address
     );
 
     await flashAttacker.connect(user.signer).supplyAsset(weth.address, parseEther('100'));
 
     const dataBefore = await pool.getReserveData(dai.address);
-    const debtToken = IERC20DetailedFactory.connect(
+    const debtToken = IERC20Detailed__factory.connect(
       dataBefore.variableDebtTokenAddress,
       deployer.signer
     );

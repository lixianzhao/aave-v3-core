import { expect } from 'chai';
import { BigNumber, ethers, Event } from 'ethers';
import { MAX_UINT_AMOUNT } from '../helpers/constants';
import { convertToCurrencyDecimals } from '../helpers/contracts-helpers';
import { ProtocolErrors } from '../helpers/types';
import { TestEnv, makeSuite } from './helpers/make-suite';

import './helpers/utils/wadraymath';
import {
  MockFlashLoanSimpleReceiver,
  MockFlashLoanSimpleReceiver__factory,
  FlashloanAttacker__factory,
  IERC20Detailed__factory,
} from '../types';
import { parseEther, parseUnits } from '@ethersproject/units';
import { waitForTx } from '@aave/deploy-v3';

makeSuite('Pool: Simple FlashLoan', (testEnv: TestEnv) => {
  let _mockFlashLoanSimpleReceiver = {} as MockFlashLoanSimpleReceiver;

  const { TRANSFER_AMOUNT_EXCEEDS_BALANCE, INVALID_FLASHLOAN_EXECUTOR_RETURN } = ProtocolErrors;
<<<<<<< HEAD

=======
>>>>>>> 88ab2104
  const TOTAL_PREMIUM = 9;
  const PREMIUM_TO_PROTOCOL = 3;
  const PREMIUM_TO_LP = TOTAL_PREMIUM - PREMIUM_TO_PROTOCOL;

  before(async () => {
    const { addressesProvider, deployer } = testEnv;

    _mockFlashLoanSimpleReceiver = await new MockFlashLoanSimpleReceiver__factory(
      deployer.signer
    ).deploy(addressesProvider.address);
  });

  it('Configurator sets total premium = 9 bps, premium to protocol = 3 bps', async () => {
    const { configurator, pool } = testEnv;
    await configurator.updateFlashloanPremiumTotal(TOTAL_PREMIUM);
    await configurator.updateFlashloanPremiumToProtocol(PREMIUM_TO_PROTOCOL);

    expect(await pool.FLASHLOAN_PREMIUM_TOTAL()).to.be.equal(TOTAL_PREMIUM);
    expect(await pool.FLASHLOAN_PREMIUM_TO_PROTOCOL()).to.be.equal(PREMIUM_TO_PROTOCOL);
  });

  it('Deposits WETH into the reserve', async () => {
    const { pool, weth, aave, dai } = testEnv;
    const userAddress = await pool.signer.getAddress();
    const amountToDeposit = ethers.utils.parseEther('1');

    await weth['mint(uint256)'](amountToDeposit);

    await weth.approve(pool.address, MAX_UINT_AMOUNT);

    await pool.deposit(weth.address, amountToDeposit, userAddress, '0');

    await aave['mint(uint256)'](amountToDeposit);

    await aave.approve(pool.address, MAX_UINT_AMOUNT);

    await pool.deposit(aave.address, amountToDeposit, userAddress, '0');
    await dai['mint(uint256)'](amountToDeposit);

    await dai.approve(pool.address, MAX_UINT_AMOUNT);

    await pool.deposit(dai.address, amountToDeposit, userAddress, '0');
  });

  it('Takes simple WETH flash loan and returns the funds correctly', async () => {
    const { pool, helpersContract, weth, aWETH } = testEnv;

    const wethFlashBorrowedAmount = ethers.utils.parseEther('0.8');
    const wethTotalFees = wethFlashBorrowedAmount.mul(TOTAL_PREMIUM).div(10000);
    const wethFeesToProtocol = wethFlashBorrowedAmount.mul(PREMIUM_TO_PROTOCOL).div(10000);
    const wethFeesToLp = wethFlashBorrowedAmount.mul(PREMIUM_TO_LP).div(10000);

    const wethLiquidityIndexAdded = wethFeesToLp
      .mul(BigNumber.from(10).pow(27))
      .div(await aWETH.totalSupply());

    let wethReserveData = await helpersContract.getReserveData(weth.address);

    const wethLiquidityIndexBefore = wethReserveData.liquidityIndex;

    const wethTotalLiquidityBefore = wethReserveData.totalAToken;

    const wethReservesBefore = await aWETH.balanceOf(await aWETH.RESERVE_TREASURY_ADDRESS());

    const tx = await waitForTx(
      await pool.flashLoanSimple(
        _mockFlashLoanSimpleReceiver.address,
        weth.address,
        wethFlashBorrowedAmount,
        '0x10',
        '0'
      )
    );

    await pool.mintToTreasury([weth.address]);

    wethReserveData = await helpersContract.getReserveData(weth.address);

    const wethCurrentLiquidityRate = wethReserveData.liquidityRate;
    const wethCurrentLiquidityIndex = wethReserveData.liquidityIndex;

    const wethTotalLiquidityAfter = wethReserveData.totalAToken;

    const wethReservesAfter = await aWETH.balanceOf(await aWETH.RESERVE_TREASURY_ADDRESS());

    expect(wethTotalLiquidityBefore.add(wethTotalFees)).to.be.closeTo(wethTotalLiquidityAfter, 2);
    expect(wethCurrentLiquidityRate).to.be.equal(0);
    expect(wethCurrentLiquidityIndex).to.be.equal(
      wethLiquidityIndexBefore.add(wethLiquidityIndexAdded)
    );
    expect(wethReservesAfter).to.be.equal(wethReservesBefore.add(wethFeesToProtocol));

    // Check event values for `ReserveDataUpdated`
    const reserveDataUpdatedEvents = tx.events?.filter(
      ({ event }) => event === 'ReserveDataUpdated'
    ) as Event[];
    for (const reserveDataUpdatedEvent of reserveDataUpdatedEvents) {
      const reserveData = await helpersContract.getReserveData(
        reserveDataUpdatedEvent.args?.reserve
      );
      expect(reserveData.liquidityRate).to.be.eq(reserveDataUpdatedEvent.args?.liquidityRate);
      expect(reserveData.stableBorrowRate).to.be.eq(reserveDataUpdatedEvent.args?.stableBorrowRate);
      expect(reserveData.variableBorrowRate).to.be.eq(
        reserveDataUpdatedEvent.args?.variableBorrowRate
      );
      expect(reserveData.liquidityIndex).to.be.eq(reserveDataUpdatedEvent.args?.liquidityIndex);
      expect(reserveData.variableBorrowIndex).to.be.eq(
        reserveDataUpdatedEvent.args?.variableBorrowIndex
      );
    }
  });

  it('Takes a simple ETH flashloan as big as the available liquidity', async () => {
    const { pool, helpersContract, weth, aWETH } = testEnv;

    let reserveData = await helpersContract.getReserveData(weth.address);

    const totalLiquidityBefore = reserveData.totalAToken;

    const flashBorrowedAmount = totalLiquidityBefore;

    const totalFees = flashBorrowedAmount.mul(TOTAL_PREMIUM).div(10000);
    const feesToProtocol = flashBorrowedAmount.mul(PREMIUM_TO_PROTOCOL).div(10000);
    const feesToLp = flashBorrowedAmount.mul(PREMIUM_TO_LP).div(10000);
    const liquidityIndexBefore = reserveData.liquidityIndex;
    const liquidityIndexAdded = feesToLp
      .mul(BigNumber.from(10).pow(27))
      .div((await aWETH.totalSupply()).toString())
      .mul(liquidityIndexBefore)
      .div(BigNumber.from(10).pow(27));

    const reservesBefore = await aWETH.balanceOf(await aWETH.RESERVE_TREASURY_ADDRESS());

    const txResult = await pool.flashLoanSimple(
      _mockFlashLoanSimpleReceiver.address,
      weth.address,
      flashBorrowedAmount,
      '0x10',
      '0'
    );

    await pool.mintToTreasury([weth.address]);

    reserveData = await helpersContract.getReserveData(weth.address);

    const currentLiquidityRate = reserveData.liquidityRate;
    const currentLiquidityIndex = reserveData.liquidityIndex;

    const totalLiquidityAfter = reserveData.totalAToken;

    const reservesAfter = await aWETH.balanceOf(await aWETH.RESERVE_TREASURY_ADDRESS());
    expect(totalLiquidityBefore.add(totalFees)).to.be.closeTo(totalLiquidityAfter, 2);
    expect(currentLiquidityRate).to.be.equal(0);
    expect(currentLiquidityIndex).to.be.equal(liquidityIndexBefore.add(liquidityIndexAdded));
    expect(
      reservesAfter.sub(feesToProtocol).mul(liquidityIndexBefore).div(currentLiquidityIndex)
    ).to.be.equal(reservesBefore);
  });

  it('Takes WETH flashloan, does not return the funds (revert expected)', async () => {
    const { pool, weth, users } = testEnv;
    const caller = users[1];
    await _mockFlashLoanSimpleReceiver.setFailExecutionTransfer(true);

    await expect(
      pool
        .connect(caller.signer)
        .flashLoanSimple(
          _mockFlashLoanSimpleReceiver.address,
          weth.address,
          ethers.utils.parseEther('0.8'),
          '0x10',
          '0'
        )
    ).to.be.reverted;
  });

  it('Takes WETH flashloan, simulating a receiver as EOA (revert expected)', async () => {
    const { pool, weth, users } = testEnv;
    const caller = users[1];
    await _mockFlashLoanSimpleReceiver.setFailExecutionTransfer(true);
    await _mockFlashLoanSimpleReceiver.setSimulateEOA(true);

    await expect(
      pool
        .connect(caller.signer)
        .flashLoanSimple(
          _mockFlashLoanSimpleReceiver.address,
          weth.address,
          ethers.utils.parseEther('0.8'),
          '0x10',
          '0'
        )
    ).to.be.revertedWith(INVALID_FLASHLOAN_EXECUTOR_RETURN);
  });

  it('Tries to take a flashloan that is bigger than the available liquidity (revert expected)', async () => {
    const { pool, weth, users } = testEnv;
    const caller = users[1];

    await expect(
      pool.connect(caller.signer).flashLoanSimple(
        _mockFlashLoanSimpleReceiver.address,
        weth.address,
        '1004415000000000000', //slightly higher than the available liquidity
        '0x10',
        '0'
      ),
      TRANSFER_AMOUNT_EXCEEDS_BALANCE
    ).to.be.reverted;
  });

  it('Tries to take a flashloan using a non contract address as receiver (revert expected)', async () => {
    const { pool, deployer, weth, users } = testEnv;
    const caller = users[1];

    await expect(
      pool.flashLoanSimple(deployer.address, weth.address, '1000000000000000000', '0x10', '0')
    ).to.be.reverted;
  });

  it('Deposits USDC into the reserve', async () => {
    const { usdc, pool } = testEnv;
    const userAddress = await pool.signer.getAddress();

    await usdc['mint(uint256)'](await convertToCurrencyDecimals(usdc.address, '1000'));

    await usdc.approve(pool.address, MAX_UINT_AMOUNT);

    const amountToDeposit = await convertToCurrencyDecimals(usdc.address, '1000');

    await pool.deposit(usdc.address, amountToDeposit, userAddress, '0');
  });

  it('Takes out a 500 USDC flashloan, returns the funds correctly', async () => {
    const { usdc, aUsdc, pool, helpersContract, deployer: depositor } = testEnv;

    await _mockFlashLoanSimpleReceiver.setFailExecutionTransfer(false);

    const flashBorrowedAmount = await convertToCurrencyDecimals(usdc.address, '500');
    const totalFees = flashBorrowedAmount.mul(TOTAL_PREMIUM).div(10000);
    const feesToProtocol = flashBorrowedAmount.mul(PREMIUM_TO_PROTOCOL).div(10000);
    const feesToLp = flashBorrowedAmount.mul(PREMIUM_TO_LP).div(10000);
    const liquidityIndexAdded = feesToLp
      .mul(ethers.BigNumber.from(10).pow(27))
      .div(await aUsdc.totalSupply());

    let reserveData = await helpersContract.getReserveData(usdc.address);

    const liquidityIndexBefore = reserveData.liquidityIndex;

    const totalLiquidityBefore = reserveData.totalAToken;

    const reservesBefore = await aUsdc.balanceOf(await aUsdc.RESERVE_TREASURY_ADDRESS());

    await pool.flashLoanSimple(
      _mockFlashLoanSimpleReceiver.address,
      usdc.address,
      flashBorrowedAmount,
      '0x10',
      '0'
    );

    await pool.mintToTreasury([usdc.address]);

    reserveData = await helpersContract.getReserveData(usdc.address);

    const currentLiquidityRate = reserveData.liquidityRate;
    const currentLiquidityIndex = reserveData.liquidityIndex;

    const totalLiquidityAfter = reserveData.totalAToken;

    const reservesAfter = await aUsdc.balanceOf(await aUsdc.RESERVE_TREASURY_ADDRESS());

    expect(totalLiquidityBefore.add(totalFees)).to.be.closeTo(totalLiquidityAfter, 2);
    expect(currentLiquidityRate).to.be.equal(0);
    expect(currentLiquidityIndex).to.be.equal(liquidityIndexBefore.add(liquidityIndexAdded));
    expect(reservesAfter).to.be.equal(reservesBefore.add(feesToProtocol));
  });

  it('Takes out a 500 USDC flashloan with mode = 0, does not return the funds (revert expected)', async () => {
    const { usdc, pool, users } = testEnv;
    const caller = users[2];

    const flashloanAmount = await convertToCurrencyDecimals(usdc.address, '500');

    await _mockFlashLoanSimpleReceiver.setFailExecutionTransfer(true);

    await expect(
      pool
        .connect(caller.signer)
        .flashLoanSimple(
          _mockFlashLoanSimpleReceiver.address,
          usdc.address,
          flashloanAmount,
          '0x10',
          '0'
        )
    ).to.be.revertedWith(INVALID_FLASHLOAN_EXECUTOR_RETURN);
  });

  it('Caller deposits 1000 DAI as collateral, Takes a WETH flashloan with mode = 0, does not approve the transfer of the funds', async () => {
    const { dai, pool, weth, users } = testEnv;
    const caller = users[3];

    await dai
      .connect(caller.signer)
      ['mint(uint256)'](await convertToCurrencyDecimals(dai.address, '1000'));

    await dai.connect(caller.signer).approve(pool.address, MAX_UINT_AMOUNT);

    const amountToDeposit = await convertToCurrencyDecimals(dai.address, '1000');

    await pool.connect(caller.signer).deposit(dai.address, amountToDeposit, caller.address, '0');

    const flashAmount = ethers.utils.parseEther('0.8');

    await _mockFlashLoanSimpleReceiver.setFailExecutionTransfer(false);
    await _mockFlashLoanSimpleReceiver.setAmountToApprove(flashAmount.div(2));

    await expect(
      pool
        .connect(caller.signer)
        .flashLoanSimple(
          _mockFlashLoanSimpleReceiver.address,
          weth.address,
          flashAmount,
          '0x10',
          '0'
        )
    ).to.be.reverted;
  });

  it('Check that reentrance borrow within flashloanSimple impacts rates', async () => {
    /**
     * 1. FlashBorrow a tiny bit of DAI
     * 2. As the action in the middle. Borrow ALL the DAI using eth collateral
     * 3. Repay the tiny bit
     * The result should be that the interest rate increase due to higher utilisation.
     */

    const {
      deployer,
      pool,
      dai,
      aDai,
      weth,
      addressesProvider,
      users: [user],
    } = testEnv;

    const flashAttacker = await new FlashloanAttacker__factory(deployer.signer).deploy(
      addressesProvider.address
    );

    await flashAttacker.connect(user.signer).supplyAsset(weth.address, parseEther('100'));

    const dataBefore = await pool.getReserveData(dai.address);
    const debtToken = IERC20Detailed__factory.connect(
      dataBefore.variableDebtTokenAddress,
      deployer.signer
    );
    const debtBefore = await debtToken.totalSupply();
    const availableBefore = await dai.balanceOf(aDai.address);

    await pool
      .connect(user.signer)
      .flashLoanSimple(flashAttacker.address, dai.address, parseUnits('1', 18), '0x10', 0);

    const dataAfter = await pool.getReserveData(dai.address);
    const debtAfter = await debtToken.totalSupply();
    const availableAfter = await dai.balanceOf(aDai.address);

    // More debt and less available -> higher util -> rates will increase
    expect(debtAfter).to.be.gt(debtBefore);
    expect(availableAfter).to.be.lt(availableBefore);

    // Premium is added
    expect(dataAfter.liquidityIndex).to.be.gt(dataBefore.liquidityIndex);

    // Rates should have increased
    expect(dataAfter.currentLiquidityRate).to.be.gt(dataBefore.currentLiquidityRate);
    expect(dataAfter.currentVariableBorrowRate).to.be.gt(dataBefore.currentVariableBorrowRate);
  });
});<|MERGE_RESOLUTION|>--- conflicted
+++ resolved
@@ -19,10 +19,6 @@
   let _mockFlashLoanSimpleReceiver = {} as MockFlashLoanSimpleReceiver;
 
   const { TRANSFER_AMOUNT_EXCEEDS_BALANCE, INVALID_FLASHLOAN_EXECUTOR_RETURN } = ProtocolErrors;
-<<<<<<< HEAD
-
-=======
->>>>>>> 88ab2104
   const TOTAL_PREMIUM = 9;
   const PREMIUM_TO_PROTOCOL = 3;
   const PREMIUM_TO_LP = TOTAL_PREMIUM - PREMIUM_TO_PROTOCOL;

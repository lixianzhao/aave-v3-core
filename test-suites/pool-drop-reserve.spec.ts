import { expect } from 'chai';
import { utils } from 'ethers';
import { ProtocolErrors } from '../helpers/types';
import { MAX_UINT_AMOUNT, ZERO_ADDRESS } from '../helpers/constants';
import { MockFlashLoanReceiver } from '../types/MockFlashLoanReceiver';
import { getMockFlashLoanReceiver } from '@aave/deploy-v3/dist/helpers/contract-getters';
import { makeSuite, TestEnv } from './helpers/make-suite';

makeSuite('Pool: Drop Reserve', (testEnv: TestEnv) => {
  let _mockFlashLoanReceiver = {} as MockFlashLoanReceiver;

<<<<<<< HEAD
  const {
    RL_ATOKEN_SUPPLY_NOT_ZERO,
    RL_STABLE_DEBT_NOT_ZERO,
    RL_VARIABLE_DEBT_SUPPLY_NOT_ZERO,
    ASSET_NOT_LISTED,
    ZERO_ADDRESS_NOT_VALID,
  } = ProtocolErrors;
=======
  const { ATOKEN_SUPPLY_NOT_ZERO, STABLE_DEBT_NOT_ZERO, VARIABLE_DEBT_SUPPLY_NOT_ZERO } =
    ProtocolErrors;
>>>>>>> e61d0ba6

  before(async () => {
    _mockFlashLoanReceiver = await getMockFlashLoanReceiver();
  });

  it('User 1 deposits DAI, User 2 borrow DAI stable and variable, should fail to drop DAI reserve', async () => {
    const {
      deployer,
      users: [user1],
      pool,
      dai,
      weth,
      configurator,
    } = testEnv;

    const depositedAmount = utils.parseEther('1000');
    const borrowedAmount = utils.parseEther('100');
    // setting reserve factor to 0 to ease tests, no aToken accrued in reserve
    await configurator.setReserveFactor(dai.address, 0);

    await dai['mint(uint256)'](depositedAmount);
    await dai.approve(pool.address, depositedAmount);
    await dai.connect(user1.signer)['mint(uint256)'](depositedAmount);
    await dai.connect(user1.signer).approve(pool.address, depositedAmount);

    await weth.connect(user1.signer)['mint(uint256)'](depositedAmount);
    await weth.connect(user1.signer).approve(pool.address, depositedAmount);

    await pool.deposit(dai.address, depositedAmount, deployer.address, 0);

    await expect(configurator.dropReserve(dai.address)).to.be.revertedWith(ATOKEN_SUPPLY_NOT_ZERO);

    await pool.connect(user1.signer).deposit(weth.address, depositedAmount, user1.address, 0);

    await pool.connect(user1.signer).borrow(dai.address, borrowedAmount, 2, 0, user1.address);
    await expect(configurator.dropReserve(dai.address)).to.be.revertedWith(
      VARIABLE_DEBT_SUPPLY_NOT_ZERO
    );
    await pool.connect(user1.signer).borrow(dai.address, borrowedAmount, 1, 0, user1.address);
    await expect(configurator.dropReserve(dai.address)).to.be.revertedWith(STABLE_DEBT_NOT_ZERO);
  });

  it('User 2 repays debts, drop DAI reserve should fail', async () => {
    const {
      users: [user1],
      pool,
      dai,
      configurator,
    } = testEnv;
    expect(await pool.connect(user1.signer).repay(dai.address, MAX_UINT_AMOUNT, 1, user1.address));
    await expect(configurator.dropReserve(dai.address)).to.be.revertedWith(
      VARIABLE_DEBT_SUPPLY_NOT_ZERO
    );

    expect(await pool.connect(user1.signer).repay(dai.address, MAX_UINT_AMOUNT, 2, user1.address));
    await expect(configurator.dropReserve(dai.address)).to.be.revertedWith(ATOKEN_SUPPLY_NOT_ZERO);
  });

  it('User 1 withdraw DAI, drop DAI reserve should succeed', async () => {
    const { deployer, pool, dai, configurator, helpersContract } = testEnv;

    await pool.withdraw(dai.address, MAX_UINT_AMOUNT, deployer.address);
    const reserveCount = (await pool.getReservesList()).length;
    expect(await configurator.dropReserve(dai.address));

    const tokens = await pool.getReservesList();

    expect(tokens.length).to.be.eq(reserveCount - 1);
    expect(tokens.includes(dai.address)).to.be.false;

    const { isActive } = await helpersContract.getReserveConfigurationData(dai.address);
    expect(isActive).to.be.false;
  });

  it('Drop an asset that is not a listed reserve should fail', async () => {
    const { users, configurator } = testEnv;
    await expect(configurator.dropReserve(users[5].address)).to.be.revertedWith(ASSET_NOT_LISTED);
  });

  it('Drop an asset that is not a listed reserve should fail', async () => {
    const { users, configurator } = testEnv;
    await expect(configurator.dropReserve(ZERO_ADDRESS)).to.be.revertedWith(ZERO_ADDRESS_NOT_VALID);
  });
});<|MERGE_RESOLUTION|>--- conflicted
+++ resolved
@@ -9,18 +9,13 @@
 makeSuite('Pool: Drop Reserve', (testEnv: TestEnv) => {
   let _mockFlashLoanReceiver = {} as MockFlashLoanReceiver;
 
-<<<<<<< HEAD
   const {
-    RL_ATOKEN_SUPPLY_NOT_ZERO,
-    RL_STABLE_DEBT_NOT_ZERO,
-    RL_VARIABLE_DEBT_SUPPLY_NOT_ZERO,
+    ATOKEN_SUPPLY_NOT_ZERO,
+    STABLE_DEBT_NOT_ZERO,
+    VARIABLE_DEBT_SUPPLY_NOT_ZERO,
     ASSET_NOT_LISTED,
     ZERO_ADDRESS_NOT_VALID,
   } = ProtocolErrors;
-=======
-  const { ATOKEN_SUPPLY_NOT_ZERO, STABLE_DEBT_NOT_ZERO, VARIABLE_DEBT_SUPPLY_NOT_ZERO } =
-    ProtocolErrors;
->>>>>>> e61d0ba6
 
   before(async () => {
     _mockFlashLoanReceiver = await getMockFlashLoanReceiver();
